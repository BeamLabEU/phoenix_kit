[
  # Mix functions are only available during Mix compilation context
  {"lib/mix/tasks/phoenix_kit.install.ex", :unknown_function},
  {"lib/mix/tasks/phoenix_kit.update.ex", :unknown_function},
  {"lib/mix/tasks/phoenix_kit.modernize_layouts.ex", :unknown_function},
  {"lib/phoenix_kit/install/migration_strategy.ex", :unknown_function},
  {"lib/phoenix_kit/install/repo_detection.ex", :unknown_function},
  {"lib/mix/tasks/phoenix_kit.status.ex", :unknown_function},
  {"lib/phoenix_kit/migrations/postgres.ex", :unknown_function},
  {"lib/phoenix_kit/install/mailer_config.ex", :unknown_function},
  {"lib/mix/tasks/phoenix_kit/email_cleanup.ex", :unknown_function},
  {"lib/mix/tasks/phoenix_kit/email_export.ex", :unknown_function},
  {"lib/mix/tasks/phoenix_kit/email_stats.ex", :unknown_function},
  {"lib/mix/tasks/phoenix_kit/email_test_webhook.ex", :unknown_function},
  {"lib/mix/tasks/phoenix_kit/email_verify_config.ex", :unknown_function},
  {"lib/mix/tasks/phoenix_kit.email.debug_sqs.ex", :unknown_function},
  {"lib/mix/tasks/phoenix_kit.email.process_dlq.ex", :unknown_function},
  {"lib/mix/tasks/phoenix_kit.email.send_test.ex", :unknown_function},
  {"lib/mix/tasks/phoenix_kit.configure_aws_ses.ex", :unknown_function},
  {"lib/mix/tasks/phoenix_kit.process_dlq.ex", :unknown_function},
  {"lib/mix/tasks/phoenix_kit.process_sqs_queue.ex", :unknown_function},
  {"lib/mix/tasks/phoenix_kit.sync_email_status.ex", :unknown_function},
  {"lib/mix/tasks/phoenix_kit.seed_templates.ex", :unknown_function},
  {"lib/mix/tasks/phoenix_kit.fix_missing_events.ex", :unknown_function},
  {"lib/mix/tasks/phoenix_kit.process_sqs.ex", :unknown_function},

  # Mix.Task behaviour callbacks (expected in Mix tasks)
  # Note: Mix.Task behaviour info is not available to Dialyzer (compile-time only)
  # Adding @impl Mix.Task does not fix this warning
  {"lib/mix/tasks/phoenix_kit.gen.migration.ex", :callback_info_missing, 1},
  {"lib/mix/tasks/phoenix_kit.seed_templates.ex", :callback_info_missing, 1},
  {"lib/mix/tasks/phoenix_kit.install.ex", :callback_info_missing, 2},
  {"lib/mix/tasks/phoenix_kit.update.ex", :callback_info_missing, 3},
  {"lib/mix/tasks/phoenix_kit.modernize_layouts.ex", :callback_info_missing, 1},
  {"lib/mix/tasks/phoenix_kit.assets.rebuild.ex", :callback_info_missing, 1},
  {"lib/mix/tasks/phoenix_kit.status.ex", :callback_info_missing, 1},
  {"lib/mix/tasks/phoenix_kit/email_cleanup.ex", :callback_info_missing, 1},
  {"lib/mix/tasks/phoenix_kit/email_export.ex", :callback_info_missing, 1},
  {"lib/mix/tasks/phoenix_kit/email_stats.ex", :callback_info_missing, 1},
  {"lib/mix/tasks/phoenix_kit/email_test_webhook.ex", :callback_info_missing, 1},
  {"lib/mix/tasks/phoenix_kit/email_verify_config.ex", :callback_info_missing, 1},
  {"lib/mix/tasks/phoenix_kit.email.debug_sqs.ex", :callback_info_missing, 1},
  {"lib/mix/tasks/phoenix_kit.email.process_dlq.ex", :callback_info_missing, 1},
  {"lib/mix/tasks/phoenix_kit.email.send_test.ex", :callback_info_missing, 1},
  {"lib/mix/tasks/phoenix_kit.configure_aws_ses.ex", :callback_info_missing, 1},
  {"lib/mix/tasks/phoenix_kit.process_dlq.ex", :callback_info_missing, 1},
  {"lib/mix/tasks/phoenix_kit.process_sqs_queue.ex", :callback_info_missing, 1},
  {"lib/mix/tasks/phoenix_kit.sync_email_status.ex", :callback_info_missing, 1},
  {"lib/mix/tasks/phoenix_kit.fix_missing_events.ex", :callback_info_missing, 1},
  {"lib/mix/tasks/phoenix_kit.process_sqs.ex", :callback_info_missing, 1},

  # False positive pattern match warnings (runtime behavior differs from static analysis)
  {"lib/mix/tasks/phoenix_kit/email_cleanup.ex", :pattern_match, 1},
  # Dialyzer incorrectly thinks 'false' pattern is unreachable after 'true' in boolean case
  ~r/lib\/mix\/tasks\/phoenix_kit\.configure_aws_ses\.ex:193:.*pattern_match/,

  # ExAws library type definition issues (false positives from incomplete type specs)
  ~r/lib\/phoenix_kit\/emails\/archiver\.ex:.*pattern_match/,
  ~r/lib\/phoenix_kit\/emails\/archiver\.ex:.*unused_fun/,

<<<<<<< HEAD
  # Ecto.Multi opaque type false positives (code works correctly)
  ~r/lib\/phoenix_kit\/users\/auth\.ex:.*call_without_opaque/,

  # Exact comparison warnings for nil checks (legacy warning format - Dialyzer bug)
  # (No current warnings - exact_compare issue in configure_aws_ses.ex was fixed by using pattern matching)

  # Ignore all test files - library tests are meant for integration testing
  ~r|^test/.*|
=======
  # Ecto.Multi opaque type false positives (Dialyzer limitation with opaque types in pipelines)
  # Note: Code uses proper pipe syntax, but Dialyzer loses opaque type info
  ~r/lib\/phoenix_kit\/users\/auth\.ex:.*call_without_opaque/
>>>>>>> 19099ae8
]<|MERGE_RESOLUTION|>--- conflicted
+++ resolved
@@ -58,7 +58,6 @@
   ~r/lib\/phoenix_kit\/emails\/archiver\.ex:.*pattern_match/,
   ~r/lib\/phoenix_kit\/emails\/archiver\.ex:.*unused_fun/,
 
-<<<<<<< HEAD
   # Ecto.Multi opaque type false positives (code works correctly)
   ~r/lib\/phoenix_kit\/users\/auth\.ex:.*call_without_opaque/,
 
@@ -67,9 +66,4 @@
 
   # Ignore all test files - library tests are meant for integration testing
   ~r|^test/.*|
-=======
-  # Ecto.Multi opaque type false positives (Dialyzer limitation with opaque types in pipelines)
-  # Note: Code uses proper pipe syntax, but Dialyzer loses opaque type info
-  ~r/lib\/phoenix_kit\/users\/auth\.ex:.*call_without_opaque/
->>>>>>> 19099ae8
 ]