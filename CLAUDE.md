# CLAUDE.md

This file provides guidance to Claude Code (claude.ai/code) when working with code in this repository.

## MCP Memory Knowledge Base

⚠️ **IMPORTANT**: Always start working with the project by studying data in the MCP memory storage. Use the command:

```
mcp__memory__read_graph
```

This will help understand the current state of the project, implemented and planned components, architectural decisions.

Update data in memory when discovering new components or changes in project architecture. Use:

- `mcp__memory__create_entities` - for adding new modules/components
- `mcp__memory__create_relations` - for relationships between components
- `mcp__memory__add_observations` - for supplementing information about existing components

## Project Overview

This is **PhoenixKit** - PhoenixKit is a starter kit for building modern web applications with Elixir and Phoenix with PostgreSQL support and streamlined setup. As a start it provides a complete authentication system that can be integrated into any Phoenix application without circular dependencies.

**Key Characteristics:**

- Library-first architecture (no OTP application)
- Streamlined setup with automatic repository detection
- Complete authentication system with Magic Links
- Role-based access control (Owner/Admin/User)
- Built-in admin dashboard and user management
- Modern theme system with daisyUI 5 and 35+ themes support
- Professional versioned migration system
- Layout integration with parent applications
- Ready for production use

## Development Commands

### Setup and Dependencies

- `mix setup` - Complete project setup (installs deps, sets up database)
- `mix deps.get` - Install Elixir dependencies only

### Database Operations

- `mix ecto.create` - Create the database
- `mix ecto.migrate` - Run database migrations
- `mix ecto.reset` - Drop and recreate database with fresh data
- `mix ecto.setup` - Create database, run migrations, and seed data

### PhoenixKit Installation System

- `mix phoenix_kit.install` - Install PhoenixKit using igniter (for new projects)
- `mix phoenix_kit.install --help` - Show detailed installation help and options
- `mix phoenix_kit.update` - Update existing PhoenixKit installation to latest version
- `mix phoenix_kit.update --help` - Show detailed update help and options
- `mix phoenix_kit.update --status` - Check current version and available updates
- `mix phoenix_kit.gen.migration` - Generate custom migration files

**Key Features:**

- **Professional versioned migrations** - Oban-style migration system with version tracking
- **Prefix support** - Isolate PhoenixKit tables using PostgreSQL schemas
- **Idempotent operations** - Safe to run migrations multiple times
- **Multi-version upgrades** - Automatically handles upgrades across multiple versions
- **PostgreSQL Validation** - Automatic database adapter detection with warnings for non-PostgreSQL setups
- **Production Mailer Templates** - Auto-generated configuration examples for SMTP, SendGrid, Mailgun, Amazon SES
- **Interactive Migration Runner** - Optional automatic migration execution with smart CI detection
- **Built-in Help System** - Comprehensive help documentation accessible via `--help` flag

**Installation Help:**

```bash
# Show detailed installation options and examples
mix phoenix_kit.install --help

# Quick examples from help:
mix phoenix_kit.install                                   # Basic installation with auto-detection
mix phoenix_kit.install --repo MyApp.Repo                 # Specify repository
mix phoenix_kit.install --prefix auth                     # Custom schema prefix
```

**Update Help:**

```bash
# Show detailed update options and examples
mix phoenix_kit.update --help

# Quick examples from help:
mix phoenix_kit.update                                    # Update to latest version
mix phoenix_kit.update --status                           # Check current version
mix phoenix_kit.update --prefix auth                      # Update with custom prefix
mix phoenix_kit.update -y                                 # Skip confirmation prompts (CI/CD)
mix phoenix_kit.update --force -y                         # Force update with auto-migration
```

### Testing & Code Quality

- `mix test` - Run smoke tests (module loading and configuration)
- `mix format` - Format code according to .formatter.exs
- `mix credo --strict` - Static code analysis
- `mix dialyzer` - Type checking (requires PLT setup)
- `mix quality` - Run all quality checks (format, credo, dialyzer)

**Testing Philosophy for Library Modules:**

PhoenixKit is a **library module**, not a standalone application. Testing approach:

- ✅ **Smoke Tests** - Verify modules are loadable and properly structured
- ✅ **Static Analysis** - Credo and Dialyzer catch logic and type errors
- ✅ **Integration Testing** - Should be performed in parent Phoenix applications

**Why Minimal Unit Tests?**
- Library code requires database, configuration, and runtime context
- Unit tests would need complex mocking of Repo, Settings, and other dependencies
- Real-world usage testing in parent applications provides better coverage
- Smoke tests ensure library compiles and modules load correctly

**For Contributors:**
Test your changes by integrating PhoenixKit into a real Phoenix application.
See CONTRIBUTING.md for development workflow with live reloading.

### CI/CD

PhoenixKit uses GitHub Actions for continuous integration:

**Automated Checks:**
- ✅ Code formatting validation (`mix format --check-formatted`)
- ✅ Static analysis with Credo (`mix credo --strict`)
- ✅ Type checking with Dialyzer
- ✅ Compilation with warnings as errors (production code)
- ✅ Dependency audit (non-blocking for transitive deps)
- 📝 Smoke tests (optional - basic module loading verification)

**CI Workflow:**
- Runs on push to `main`, `dev`, and `claude/**` branches
- Runs on all pull requests
- Uses caching for dependencies and PLT files
- Parallel execution for faster feedback

**View CI Status:**
- GitHub Actions: Check the "Actions" tab in the repository
- Badge: See README.md for CI status badge

### ⚠️ IMPORTANT: Pre-commit Checklist

**ALWAYS run before git commit:**

```bash
mix format
git add -A  # Add formatted files
git commit -m "your message"
```

This ensures consistent code formatting across the project.

### 📝 Commit Message Rules

**ALWAYS start commit messages with action verbs:**

- `Add` - for new features, files, or functionality
- `Update` - for modifications to existing code or features
- `Merge` - for merge commits or combining changes
- `Fix` - for bug fixes
- `Remove` - for deletions

**Important commit message restrictions:**

- ❌ **NEVER mention Claude or AI assistance** in commit messages
- ❌ Avoid phrases like "Generated with Claude", "AI-assisted", etc.
- ✅ Focus on **what** was changed and **why**

**Examples:**

- ✅ `Add role system for user authorization management`
- ✅ `Update rollback logic to handle single version migrations`
- ✅ `Fix merge conflict markers in installation file`
- ❌ `Enhanced migration system` (no action verb)
- ❌ `migration fixes` (not descriptive enough)
- ❌ `Add new feature with Claude assistance` (mentions AI)

### 🏷️ Version Management Protocol

**Current Version**: 1.3.3 (in mix.exs)
**Version Strategy**: Semantic versioning (MAJOR.MINOR.PATCH)
<<<<<<< HEAD
**Migration Version**: V16 (latest migration version with session fingerprinting)
=======
**Migration Version**: V17 (latest migration version with entities system and plural display names)
>>>>>>> 35b4d8d0

**MANDATORY steps for version updates:**

#### 1. Version Update Requirements

```bash
# Current version locations to update:
# - mix.exs (@version constant)
# - CHANGELOG.md (new version entry)
# - README.md (if version mentioned in examples)
```

#### 2. Version Number Schema

- **MAJOR**: Breaking changes, backward incompatibility
- **MINOR**: New features, backward compatible
- **PATCH**: Bug fixes, backward compatible

#### 3. Update Process Checklist

**Step 1: Update mix.exs**

```elixir
@version "1.0.1"  # Increment from current version
```

**Step 2: Update CHANGELOG.md**

```markdown
## [1.0.1] - 2025-08-20

### Added
- Description of new features

### Changed
- Description of modifications

### Fixed
- Description of bug fixes

### Removed
- Description of deletions
```

**Step 3: Commit Version Changes**

```bash
git add mix.exs CHANGELOG.md README.md
git commit -m "Update version to 1.0.1 with comprehensive changelog"
```

#### 4. Version Validation

**Before committing version changes:**

- ✅ Mix compiles without errors: `mix compile`
- ✅ Tests pass: `mix test` (run existing tests to ensure no regressions)
- ✅ Code formatted: `mix format`
- ✅ Credo passes: `mix credo --strict`
- ✅ CI checks pass: Verify GitHub Actions workflow succeeds
- ✅ CHANGELOG.md includes current date
- ✅ Version number incremented correctly

**⚠️ Critical Notes:**

- **NEVER ship without updating CHANGELOG.md**
- **ALWAYS validate version number increments**
- **NEVER reference old version in new documentation**

### Publishing

- `mix hex.build` - Build package for Hex.pm
- `mix hex.publish` - Publish to Hex.pm (requires auth)
- `mix docs` - Generate documentation with ExDoc

## Code Style Guidelines

### Template Comments

**ALWAYS use EEx comments in Phoenix templates and components:**

```heex
<%!-- EEx comments (CORRECT) --%>
<div class="container">
  <%!-- This is the preferred way to comment in .heex templates --%>
  <h1>My App</h1>
</div>

<!-- HTML comments (AVOID) -->
<div class="container">
  <!-- This should be avoided in Phoenix templates -->
  <h1>My App</h1>
</div>
```

**Why EEx comments are preferred:**

- ✅ **Server-side processing** - EEx comments (`<%!-- --%>`) are processed server-side and never sent to the client
- ✅ **Performance** - Reduces HTML payload size since comments don't appear in browser
- ✅ **Security** - Internal comments and notes remain private on the server
- ✅ **Consistency** - Matches Phoenix LiveView and EEx template conventions

**When to use:**

- ✅ All `.heex` template files
- ✅ LiveView components
- ✅ Phoenix templates and layouts
- ✅ Documentation and section dividers in templates
- ✅ Temporary code comments during development

**Template Comment Examples:**

```heex
<%!-- Header Section --%>
<header class="w-full relative mb-6">
  <%!-- Back Button (Left aligned) --%>
  <.link navigate="/dashboard" class="btn btn-outline">
    Back to Dashboard
  </.link>

  <%!-- Title Section --%>
  <div class="text-center">
    <h1>Page Title</h1>
  </div>
</header>

<%!-- Main Content Area --%>
<main class="container mx-auto">
  <%!-- TODO: Add pagination controls --%>
  <div class="content">
    <!-- This HTML comment will appear in browser source -->
    <%!-- This EEx comment stays on the server --%>
  </div>
</main>
```

**Code Comments in Elixir Files:**

For regular Elixir code (`.ex` files), continue using standard Elixir comments:

```elixir
# Standard Elixir comment for code documentation
def my_function do
  # Inline comment explaining logic
  :ok
end
```

### Helper Functions: Use Components, Not Private Functions

**CRITICAL RULE**: Never create private helper functions (`defp`) that are called directly from HEEX templates.

**❌ WRONG - Compiler Cannot See Usage:**

<<<<<<< HEAD
### Session Fingerprinting Architecture

- **PhoenixKit.Utils.SessionFingerprint** - Session fingerprinting utilities for hijacking prevention
- **PhoenixKit.Users.Auth.UserToken** - Extended with ip_address and user_agent_hash fields
- **PhoenixKitWeb.Users.Auth** - Integrated fingerprint verification in authentication plugs
- **Migration V16** - Database migration adding fingerprinting columns

**Security Features:**
- **IP Address Tracking** - Detects when session is used from different IP address
- **User Agent Hashing** - Detects when session is used from different browser/device
- **Configurable Strictness** - Can log warnings or force re-authentication
- **Backward Compatible** - Existing sessions without fingerprints remain valid
- **Privacy Focused** - User agents are hashed for storage efficiency

**Configuration:**
```elixir
# In your config/config.exs
config :phoenix_kit,
  session_fingerprint_enabled: true,  # Enable fingerprinting (default: true)
  session_fingerprint_strict: false   # Strict mode forces re-auth on mismatch (default: false)
```

**Verification Behavior:**
- **Non-strict mode (default)**: Logs warnings but allows access when fingerprints change
- **Strict mode**: Forces re-authentication if both IP and user agent change
- **Partial changes**: Single changes (IP or UA) logged as warnings but allowed

**Use Cases:**
- Detect stolen session tokens being used from different locations
- Identify suspicious session activity patterns
- Provide audit trail for security investigations
- Balance security with user experience (mobile users, VPNs)

### Role System Architecture
=======
```elixir
# lib/my_app_web/live/users_live.ex
defmodule MyAppWeb.UsersLive do
  use MyAppWeb, :live_view

  # ❌ BAD: Compiler shows "function format_date/1 is unused"
  defp format_date(date) do
    Calendar.strftime(date, "%B %d, %Y")
  end
end
```
>>>>>>> 35b4d8d0

```heex
<!-- lib/my_app_web/live/users_live.html.heex -->
{format_date(user.created_at)}  <%!-- ❌ Compiler doesn't see this call --%>
```

**✅ CORRECT - Use Phoenix Components:**

```elixir
# lib/phoenix_kit_web/components/core/time_display.ex
defmodule PhoenixKitWeb.Components.Core.TimeDisplay do
  use Phoenix.Component

  @doc """
  Displays formatted date.

  ## Examples
      <.formatted_date date={user.created_at} />
  """
  attr :date, :any, required: true
  attr :format, :string, default: "%B %d, %Y"

  def formatted_date(assigns) do
    ~H"""
    <span>{Calendar.strftime(@date, @format)}</span>
    """
  end

  # ✅ GOOD: Private helper INSIDE component
  defp format_time(time), do: ...
end
```

```heex
<!-- lib/my_app_web/live/users_live.html.heex -->
<.formatted_date date={user.created_at} />  <%!-- ✅ Compiler sees component usage --%>
```

**Why This Matters:**

1. **Compiler Visibility**: Component calls (`<.component />`) are visible to Elixir compiler, function calls in templates are not
2. **Type Safety**: Components use `attr` macros for compile-time validation
3. **Reusability**: Components work across all LiveView modules without duplication
4. **Documentation**: Components have structured `@doc` with examples
5. **No Warnings**: Prevents false-positive "unused function" warnings

**Where to Put Components:**

- **New helper component**: `lib/phoenix_kit_web/components/core/[category].ex`
- **Import in**: `lib/phoenix_kit_web.ex` → `core_components()` function
- **Available everywhere**: Automatically imported in all LiveViews

**Existing Core Component Categories:**

- `badge.ex` - Role badges, status badges, code status badges
- `time_display.ex` - Relative time, expiration dates, age badges
- `user_info.ex` - User roles, user counts, user statistics
- `button.ex`, `input.ex`, `select.ex`, etc. - Form components

**Adding New Component Category:**

1. Create file: `lib/phoenix_kit_web/components/core/my_category.ex`
2. Add import: `lib/phoenix_kit_web.ex` → `import PhoenixKitWeb.Components.Core.MyCategory`
3. Use in templates: `<.my_component attr={value} />`

**Example: Adding New Helper Component:**

```elixir
# 1. Create component file
# lib/phoenix_kit_web/components/core/currency.ex
defmodule PhoenixKitWeb.Components.Core.Currency do
  use Phoenix.Component

  attr :amount, :integer, required: true
  attr :currency, :string, default: "USD"

  def price(assigns) do
    ~H"""
    <span class="font-semibold">{format_price(@amount, @currency)}</span>
    """
  end

  defp format_price(amount, "USD"), do: "$#{amount / 100}"
  defp format_price(amount, "EUR"), do: "€#{amount / 100}"
end

# 2. Add import to lib/phoenix_kit_web.ex
def core_components do
  quote do
    # ... existing imports ...
    import PhoenixKitWeb.Components.Core.Currency  # ← Add this
  end
end

# 3. Use in any LiveView template
# <.price amount={product.price_cents} currency="USD" />
```

**Component Best Practices:**

1. **One category per file**: Group related helpers (time, currency, badges, etc.)
2. **Document everything**: Use `@doc`, `attr`, examples
3. **Private helpers OK**: Use `defp` INSIDE components for internal logic
4. **Validation**: Use `attr` with `:required`, `:default`, `:values`
5. **Naming**: Use clear, semantic names (`<.time_ago />` not `<.format_t />`)

**Migration Pattern:**

```elixir
# BEFORE (helper function)
defp format_time_ago(datetime) do
  # logic...
end

# Template: {format_time_ago(session.connected_at)}

# AFTER (component)
# Move to lib/phoenix_kit_web/components/core/time_display.ex
attr :datetime, :any, required: true
def time_ago(assigns) do
  ~H"""
  <span>{format_time_ago(@datetime)}</span>
  """
end
defp format_time_ago(datetime), do: # logic...

# Template: <.time_ago datetime={session.connected_at} />
```

## Architecture

### Config Architecture

- PhoenixKit basic configuration via default Config module in a parent project
- **PhoenixKit.Config** - Used to work with static configuration instead of `Application.get_env/3`

### Settings System Architecture

- **PhoenixKit.Settings** - Settings context for system-wide configuration management
- **PhoenixKit.Settings.Setting** - Settings schema with key/value storage and timestamps
- **PhoenixKitWeb.Live.Settings** - Settings management interface at `{prefix}/admin/settings`

**Core Settings:**

- **time_zone** - System timezone offset (UTC-12 to UTC+12)
- **date_format** - Date display format (Y-m-d, m/d/Y, d/m/Y, d.m.Y, d-m-Y, F j, Y)
- **time_format** - Time display format (H:i for 24-hour, h:i A for 12-hour)

**Email Settings:**

- **email_enabled** - Enable/disable email system (default: false)
- **email_save_body** - Save full email content vs preview only (default: false)
- **email_ses_events** - Enable AWS SES event processing (default: false)
- **email_retention_days** - Data retention period (default: 90 days)
- **email_sampling_rate** - Percentage of emails to fully track (default: 100%)

**Key Features:**

- **Database Storage** - Settings persisted in phoenix_kit_settings table
- **Admin Interface** - Complete settings management at `{prefix}/admin/settings`
- **Default Values** - Fallback defaults for all settings (UTC+0, Y-m-d, H:i)
- **Validation** - Form validation with real-time preview examples
- **Integration** - Automatic integration with date formatting utilities
- **Email System UI** - Dedicated section for email system configuration

### Authentication Structure

- **PhoenixKit.Users.Auth** - Main authentication context with public interface
- **PhoenixKit.Users.Auth.User** - User schema with validations, authentication, and role helpers
- **PhoenixKit.Users.Auth.UserToken** - Token management for email confirmation and password reset
- **PhoenixKit.Users.MagicLink** - Magic link authentication system
- **PhoenixKit.Users.Auth.Scope** - Authentication scope management with role integration

### Role System Architecture

- **PhoenixKit.Users.Role** - Role schema with system role protection
- **PhoenixKit.Users.RoleAssignment** - Many-to-many role assignments with audit trail
- **PhoenixKit.Users.Roles** - Role management API and business logic
- **PhoenixKitWeb.Live.Dashboard** - Admin dashboard with system statistics
- **PhoenixKitWeb.Live.Users** - User management interface with role controls
- **PhoenixKit.Users.Auth.register_user/1** - User registration with integrated role assignment

**Key Features:**

- **Three System Roles** - Owner, Admin, User with automatic assignment
- **Elixir Logic** - First user automatically becomes Owner
- **Admin Dashboard** - Built-in dashboard at `{prefix}/admin/dashboard` for system statistics
- **User Management** - Complete user management interface at `{prefix}/admin/users`
- **Role API** - Comprehensive role management with `PhoenixKit.Users.Roles`
- **Security Features** - Owner protection, audit trail, self-modification prevention
- **Scope Integration** - Role checks via `PhoenixKit.Users.Auth.Scope`

### Date Formatting Architecture

- **PhoenixKit.Utils.Date** - Date and time formatting utilities using Timex
- **Settings Integration** - Automatic user preference loading from Settings system
- **Template Integration** - Direct usage in LiveView templates with UtilsDate alias

**Core Functions:**

- **format_date/2** - Format dates with PHP-style format codes
- **format_time/2** - Format times with PHP-style format codes
- **format_datetime/2** - Format datetime values with date formats
- **format_datetime_with_user_format/1** - Auto-load user's date_format setting
- **format_date_with_user_format/1** - Auto-load user's date_format setting
- **format_time_with_user_format/1** - Auto-load user's time_format setting

**Supported Formats:**

- **Date Formats** - Y-m-d (ISO), m/d/Y (US), d/m/Y (European), d.m.Y (German), d-m-Y, F j, Y (Long)
- **Time Formats** - H:i (24-hour), h:i A (12-hour with AM/PM)
- **Examples** - Dynamic format preview with current date/time examples
- **Timex Integration** - Robust internationalized formatting with extensive format support

**Template Usage:**

```heex
<!-- Settings-aware formatting (recommended) -->
{UtilsDate.format_datetime_with_user_format(user.inserted_at)}
{UtilsDate.format_date_with_user_format(user.confirmed_at)}
{UtilsDate.format_time_with_user_format(Time.utc_now())}

<!-- Manual formatting -->
{UtilsDate.format_date(Date.utc_today(), "F j, Y")}
{UtilsDate.format_time(Time.utc_now(), "h:i A")}
```

**Emails module:** See `lib/phoenix_kit_web/live/modules/emails/README.md` for architecture, configuration, and troubleshooting guidance.

**Blogging module:** See `lib/phoenix_kit_web/live/modules/blogging/README.md` for dual storage modes, multi-language support, and filesystem-based content management.

### Migration Architecture

- **PhoenixKit.Migrations.Postgres** - PostgreSQL-specific migrator with Oban-style versioning
- **PhoenixKit.Migrations.Postgres.V01** - Version 1: Basic authentication tables with role system
- **Mix.Tasks.PhoenixKit.Install** - Igniter-based installation for new projects
- **Mix.Tasks.PhoenixKit.Update** - Versioned updates for existing installations
- **Mix.Tasks.PhoenixKit.Gen.Migration** - Custom migration generator
- **Mix.Tasks.PhoenixKit.MigrateToDaisyui5** - Migration tool for daisyUI 5 upgrade

### Key Design Principles

- **No Circular Dependencies** - Optional Phoenix deps prevent import cycles
- **Library-First Architecture** - No OTP application, no supervision tree, can be used as dependency
  - No `Application.start/2` callback
  - No Telemetry supervisor (uses `Plug.Telemetry` in endpoint)
  - No dev-only routes (PageController removed)
  - Parent apps provide their own home pages and layouts
- **Professional Testing** - DataCase pattern with database sandbox
- **Production Ready** - Complete authentication system with security best practices
- **Clean Codebase** - Removed standard Phoenix template boilerplate (telemetry.ex, page controllers, API pipeline)

### Database Integration

- **PostgreSQL** - Primary database with Ecto integration
- **Repository Pattern** - Auto-detection or explicit configuration
- **Migration Support** - V01 migration with authentication, role, and settings tables
- **Role System Tables** - phoenix_kit_user_roles, phoenix_kit_user_role_assignments
- **Settings Table** - phoenix_kit_settings with key/value/timestamp storage
- **Race Condition Protection** - FOR UPDATE locking in Ecto transactions
- **Test Database** - Separate test database with sandbox

### Professional Features

- **Hex Publishing** - Complete package.exs configuration
- **Documentation** - ExDoc ready with comprehensive docs
- **Quality Tools** - Credo, Dialyzer, code formatting configured
- **Testing Framework** - Complete test suite with fixtures

## PhoenixKit Integration

### Setup Steps

1. **Install PhoenixKit**: Run `mix phoenix_kit.install --repo YourApp.Repo`
2. **Run Migrations**: Database tables created automatically (V16 includes OAuth providers and magic link registration)
3. **Add Routes**: Use `phoenix_kit_routes()` macro in your router
4. **Configure Mailer**: PhoenixKit auto-detects and uses your app's mailer, or set up email delivery in `config/config.exs`
5. **Configure Layout** (Optional): Set custom layouts in `config/config.exs`
6. **Theme Support**: DaisyUI 5 theme system with 35+ themes is automatically enabled
7. **Settings Management**: Access admin settings at `{prefix}/admin/settings`
8. **Email System** (Optional): Enable email system and AWS SES integration

> **Note**: `{prefix}` represents your configured PhoenixKit URL prefix (default: `/phoenix_kit`).
> This can be customized via `config :phoenix_kit, url_prefix: "/your_custom_prefix"`.

### Integration Pattern

```elixir
# In your Phoenix app's config/config.exs
config :phoenix_kit,
  repo: MyApp.Repo,
  mailer: MyApp.Mailer  # Optional: Use your app's mailer (auto-detected by installer)

# Configure your app's mailer (PhoenixKit will use it automatically if mailer is set)
config :my_app, MyApp.Mailer, adapter: Swoosh.Adapters.Local

# Alternative: Configure PhoenixKit's built-in mailer (legacy approach)
# config :phoenix_kit, PhoenixKit.Mailer, adapter: Swoosh.Adapters.Local

# Configure Layout Integration (optional - defaults to PhoenixKit layouts)
config :phoenix_kit,
  layout: {MyAppWeb.Layouts, :app},        # Use your app's layout
  root_layout: {MyAppWeb.Layouts, :root},  # Optional: custom root layout
  page_title_prefix: "Auth"                # Optional: page title prefix

# Configure DaisyUI 5 Theme System (optional)
config :phoenix_kit,
  theme: %{
    theme: "auto",                   # Any of 35+ daisyUI themes or "auto"
    primary_color: "#3b82f6",       # Primary brand color (OKLCH format supported)
    storage: :local_storage,        # :local_storage, :session, :cookie
    theme_controller: true,         # Enable theme-controller integration
    categories: [:light, :dark, :colorful]  # Theme categories to show in switcher
  }

# Migrate existing installations to daisyUI 5
# Run: mix phoenix_kit.migrate_to_daisyui5

# Settings System Configuration (optional defaults)
config :phoenix_kit,
  default_settings: %{
    time_zone: "0",          # UTC+0 (GMT)
    date_format: "Y-m-d",    # ISO format: 2025-09-03
    time_format: "H:i"       # 24-hour format: 15:30
  }

# In your Phoenix app's mix.exs
def deps do
  [
    {:phoenix_kit, "~> 1.2"}
  ]
end

### Date Formatting Helpers

- Use `UtilsDate.format_datetime_with_user_format/1`, `format_date_with_user_format/1`, and
  `format_time_with_user_format/1` in templates to respect admin-configured formats.
- For hard-coded output, `UtilsDate.format_date/2` and `format_time/2` accept PHP-style format
  strings such as `"F j, Y"` or `"h:i A"`.

### Optional Authentication Modules

- **OAuth & Magic Link registration:** Setup instructions, environment variables, and feature
  details now live in `guides/oauth_and_magic_link_setup.md`. Review that guide when enabling the
  optional authentication flows in a host application.



## Key File Structure

### Core Files

- `lib/phoenix_kit.ex` - Main API module
- `lib/phoenix_kit/users/auth.ex` - Authentication context
- `lib/phoenix_kit/users/auth/user.ex` - User schema
- `lib/phoenix_kit/users/auth/user_token.ex` - Token management
- `lib/phoenix_kit/users/magic_link.ex` - Magic link authentication
- `lib/phoenix_kit/users/magic_link_registration.ex` - Magic link registration (V16+)
- `lib/phoenix_kit/users/oauth.ex` - OAuth authentication context (V16+)
- `lib/phoenix_kit/users/oauth_provider.ex` - OAuth provider schema (V16+)
- `lib/phoenix_kit/users/role*.ex` - Role system (Role, RoleAssignment, Roles)
- `lib/phoenix_kit/settings.ex` - Settings context and management
- `lib/phoenix_kit/utils/date.ex` - Date formatting utilities with Settings integration
- `lib/phoenix_kit/emails/*.ex` - Email system modules
- `lib/phoenix_kit/mailer.ex` - Mailer with automatic email system integration

### Web Integration

- `lib/phoenix_kit_web/router.ex` - Library router (dev/test only, parent apps use `phoenix_kit_routes()`)
- `lib/phoenix_kit_web/integration.ex` - Router integration macro for parent applications
- `lib/phoenix_kit_web/endpoint.ex` - Phoenix endpoint (uses `Plug.Telemetry`, no custom supervisor)
- `lib/phoenix_kit_web/users/oauth_controller.ex` - OAuth authentication controller (V16+)
- `lib/phoenix_kit_web/users/magic_link_registration_controller.ex` - Magic link registration controller (V16+)
- `lib/phoenix_kit_web/users/magic_link_registration.ex` - Registration completion LiveView (V16+)
- `lib/phoenix_kit_web/users/auth.ex` - Web authentication plugs
- `lib/phoenix_kit_web/users/*.ex` - LiveView components (login, registration, settings, etc.)
- `lib/phoenix_kit_web/live/*.ex` - Admin interfaces (dashboard, users, sessions, settings, modules)
- `lib/phoenix_kit_web/live/settings.ex` - Settings management interface
- `lib/phoenix_kit_web/live/modules/emails/*.ex` - Email system LiveView interfaces
- `lib/phoenix_kit_web/components/core_components.ex` - UI components
- `lib/phoenix_kit_web/components/layouts.ex` - Layout module (fallback for parent apps)
- `lib/phoenix_kit_web/controllers/error_html.ex` - HTML error rendering
- `lib/phoenix_kit_web/controllers/error_json.ex` - JSON error rendering

### Migration & Config

- `lib/phoenix_kit/migrations/postgres/v01.ex` - V01 migration (basic auth)
- `lib/phoenix_kit/migrations/postgres/v07.ex` - V07 migration (email system tables)
- `lib/phoenix_kit/migrations/postgres/v09.ex` - V09 migration (email blocklist)
- `lib/phoenix_kit/migrations/postgres/v16.ex` - V16 migration (OAuth providers table)
- `lib/mix/tasks/phoenix_kit.migrate_to_daisyui5.ex` - DaisyUI 5 migration tool
- `config/config.exs` - Library configuration
- `mix.exs` - Project and package configuration
- `scripts/aws_ses_sqs_setup.sh` - AWS SES infrastructure automation

### DaisyUI 5 Assets

- `priv/static/assets/phoenix_kit_daisyui5.css` - Modern CSS with @plugin directives
- `priv/static/assets/phoenix_kit_daisyui5.js` - Enhanced theme system with controller integration
- `priv/static/examples/tailwind_config_daisyui5.js` - Tailwind CSS 3 example config
- `priv/static/examples/tailwind_css4_config.css` - Tailwind CSS 4 example config

## Development Workflow

PhoenixKit supports a complete professional development workflow:

1. **Development** - Local development with PostgreSQL
2. **Testing** - Comprehensive test suite with database integration
3. **Quality** - Static analysis and type checking
4. **Documentation** - Generated docs with usage examples
5. **Publishing** - Ready for Hex.pm with proper versioning
```<|MERGE_RESOLUTION|>--- conflicted
+++ resolved
@@ -183,11 +183,7 @@
 
 **Current Version**: 1.3.3 (in mix.exs)
 **Version Strategy**: Semantic versioning (MAJOR.MINOR.PATCH)
-<<<<<<< HEAD
-**Migration Version**: V16 (latest migration version with session fingerprinting)
-=======
-**Migration Version**: V17 (latest migration version with entities system and plural display names)
->>>>>>> 35b4d8d0
+**Migration Version**: V23 (latest migration version with session fingerprinting)
 
 **MANDATORY steps for version updates:**
 
@@ -342,42 +338,6 @@
 
 **❌ WRONG - Compiler Cannot See Usage:**
 
-<<<<<<< HEAD
-### Session Fingerprinting Architecture
-
-- **PhoenixKit.Utils.SessionFingerprint** - Session fingerprinting utilities for hijacking prevention
-- **PhoenixKit.Users.Auth.UserToken** - Extended with ip_address and user_agent_hash fields
-- **PhoenixKitWeb.Users.Auth** - Integrated fingerprint verification in authentication plugs
-- **Migration V16** - Database migration adding fingerprinting columns
-
-**Security Features:**
-- **IP Address Tracking** - Detects when session is used from different IP address
-- **User Agent Hashing** - Detects when session is used from different browser/device
-- **Configurable Strictness** - Can log warnings or force re-authentication
-- **Backward Compatible** - Existing sessions without fingerprints remain valid
-- **Privacy Focused** - User agents are hashed for storage efficiency
-
-**Configuration:**
-```elixir
-# In your config/config.exs
-config :phoenix_kit,
-  session_fingerprint_enabled: true,  # Enable fingerprinting (default: true)
-  session_fingerprint_strict: false   # Strict mode forces re-auth on mismatch (default: false)
-```
-
-**Verification Behavior:**
-- **Non-strict mode (default)**: Logs warnings but allows access when fingerprints change
-- **Strict mode**: Forces re-authentication if both IP and user agent change
-- **Partial changes**: Single changes (IP or UA) logged as warnings but allowed
-
-**Use Cases:**
-- Detect stolen session tokens being used from different locations
-- Identify suspicious session activity patterns
-- Provide audit trail for security investigations
-- Balance security with user experience (mobile users, VPNs)
-
-### Role System Architecture
-=======
 ```elixir
 # lib/my_app_web/live/users_live.ex
 defmodule MyAppWeb.UsersLive do
@@ -389,7 +349,6 @@
   end
 end
 ```
->>>>>>> 35b4d8d0
 
 ```heex
 <!-- lib/my_app_web/live/users_live.html.heex -->
@@ -562,6 +521,39 @@
 - **PhoenixKit.Users.Auth.UserToken** - Token management for email confirmation and password reset
 - **PhoenixKit.Users.MagicLink** - Magic link authentication system
 - **PhoenixKit.Users.Auth.Scope** - Authentication scope management with role integration
+
+### Session Fingerprinting Architecture
+
+- **PhoenixKit.Utils.SessionFingerprint** - Session fingerprinting utilities for hijacking prevention
+- **PhoenixKit.Users.Auth.UserToken** - Extended with ip_address and user_agent_hash fields
+- **PhoenixKitWeb.Users.Auth** - Integrated fingerprint verification in authentication plugs
+- **Migration V23** - Database migration adding fingerprinting columns
+
+**Security Features:**
+- **IP Address Tracking** - Detects when session is used from different IP address
+- **User Agent Hashing** - Detects when session is used from different browser/device
+- **Configurable Strictness** - Can log warnings or force re-authentication
+- **Backward Compatible** - Existing sessions without fingerprints remain valid
+- **Privacy Focused** - User agents are hashed for storage efficiency
+
+**Configuration:**
+```elixir
+# In your config/config.exs
+config :phoenix_kit,
+  session_fingerprint_enabled: true,  # Enable fingerprinting (default: true)
+  session_fingerprint_strict: false   # Strict mode forces re-auth on mismatch (default: false)
+```
+
+**Verification Behavior:**
+- **Non-strict mode (default)**: Logs warnings but allows access when fingerprints change
+- **Strict mode**: Forces re-authentication if both IP and user agent change
+- **Partial changes**: Single changes (IP or UA) logged as warnings but allowed
+
+**Use Cases:**
+- Detect stolen session tokens being used from different locations
+- Identify suspicious session activity patterns
+- Provide audit trail for security investigations
+- Balance security with user experience (mobile users, VPNs)
 
 ### Role System Architecture
 
