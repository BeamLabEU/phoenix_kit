# CLAUDE.md

This file provides guidance to Claude Code (claude.ai/code) when working with code in this repository.

## MCP Memory Knowledge Base

⚠️ **IMPORTANT**: Always start working with the project by studying data in the MCP memory storage. Use the command:

```
mcp__memory__read_graph
```

This will help understand the current state of the project, implemented and planned components, architectural decisions.

Update data in memory when discovering new components or changes in project architecture. Use:

- `mcp__memory__create_entities` - for adding new modules/components
- `mcp__memory__create_relations` - for relationships between components
- `mcp__memory__add_observations` - for supplementing information about existing components

## Project Overview

This is **PhoenixKit** - PhoenixKit is a starter kit for building modern web applications with Elixir and Phoenix with PostgreSQL support and streamlined setup. As a start it provides a complete authentication system that can be integrated into any Phoenix application without circular dependencies.

**Key Characteristics:**

- Library-first architecture (no OTP application)
- Streamlined setup with automatic repository detection
- Complete authentication system with Magic Links
- Role-based access control (Owner/Admin/User)
- Built-in admin dashboard and user management
- Modern theme system with daisyUI 5 and 35+ themes support
- Professional versioned migration system
- Layout integration with parent applications
- Ready for production use

## Development Commands

### Setup and Dependencies

- `mix setup` - Complete project setup (installs deps, sets up database)
- `mix deps.get` - Install Elixir dependencies only

### Database Operations

- `mix ecto.create` - Create the database
- `mix ecto.migrate` - Run database migrations
- `mix ecto.reset` - Drop and recreate database with fresh data
- `mix ecto.setup` - Create database, run migrations, and seed data

### PhoenixKit Installation System

- `mix phoenix_kit.install` - Install PhoenixKit using igniter (for new projects)
- `mix phoenix_kit.install --help` - Show detailed installation help and options
- `mix phoenix_kit.update` - Update existing PhoenixKit installation to latest version
- `mix phoenix_kit.update --help` - Show detailed update help and options
- `mix phoenix_kit.update --status` - Check current version and available updates
- `mix phoenix_kit.gen.migration` - Generate custom migration files

**Key Features:**

- **Professional versioned migrations** - Oban-style migration system with version tracking
- **Prefix support** - Isolate PhoenixKit tables using PostgreSQL schemas
- **Idempotent operations** - Safe to run migrations multiple times
- **Multi-version upgrades** - Automatically handles upgrades across multiple versions
- **PostgreSQL Validation** - Automatic database adapter detection with warnings for non-PostgreSQL setups
- **Production Mailer Templates** - Auto-generated configuration examples for SMTP, SendGrid, Mailgun, Amazon SES
- **Interactive Migration Runner** - Optional automatic migration execution with smart CI detection
- **Built-in Help System** - Comprehensive help documentation accessible via `--help` flag

**Installation Help:**

```bash
# Show detailed installation options and examples
mix phoenix_kit.install --help

# Quick examples from help:
mix phoenix_kit.install                                   # Basic installation with auto-detection
mix phoenix_kit.install --repo MyApp.Repo                 # Specify repository
mix phoenix_kit.install --prefix auth                     # Custom schema prefix
```

**Update Help:**

```bash
# Show detailed update options and examples
mix phoenix_kit.update --help

# Quick examples from help:
mix phoenix_kit.update                                    # Update to latest version
mix phoenix_kit.update --status                           # Check current version
mix phoenix_kit.update --prefix auth                      # Update with custom prefix
mix phoenix_kit.update -y                                 # Skip confirmation prompts (CI/CD)
mix phoenix_kit.update --force -y                         # Force update with auto-migration
```

### Testing & Code Quality

- `mix test` - Run smoke tests (module loading and configuration)
- `mix format` - Format code according to .formatter.exs
- `mix credo --strict` - Static code analysis
- `mix dialyzer` - Type checking (requires PLT setup)
- `mix quality` - Run all quality checks (format, credo, dialyzer)

**Testing Philosophy for Library Modules:**

PhoenixKit is a **library module**, not a standalone application. Testing approach:

- ✅ **Smoke Tests** - Verify modules are loadable and properly structured
- ✅ **Static Analysis** - Credo and Dialyzer catch logic and type errors
- ✅ **Integration Testing** - Should be performed in parent Phoenix applications

**Why Minimal Unit Tests?**
- Library code requires database, configuration, and runtime context
- Unit tests would need complex mocking of Repo, Settings, and other dependencies
- Real-world usage testing in parent applications provides better coverage
- Smoke tests ensure library compiles and modules load correctly

**For Contributors:**
Test your changes by integrating PhoenixKit into a real Phoenix application.
See CONTRIBUTING.md for development workflow with live reloading.

### CI/CD

PhoenixKit uses GitHub Actions for continuous integration:

**Automated Checks:**
- ✅ Code formatting validation (`mix format --check-formatted`)
- ✅ Static analysis with Credo (`mix credo --strict`)
- ✅ Type checking with Dialyzer
- ✅ Compilation with warnings as errors (production code)
- ✅ Dependency audit (non-blocking for transitive deps)
- 📝 Smoke tests (optional - basic module loading verification)

**CI Workflow:**
- Runs on push to `main`, `dev`, and `claude/**` branches
- Runs on all pull requests
- Uses caching for dependencies and PLT files
- Parallel execution for faster feedback

**View CI Status:**
- GitHub Actions: Check the "Actions" tab in the repository
- Badge: See README.md for CI status badge

### ⚠️ IMPORTANT: Pre-commit Checklist

**ALWAYS run before git commit:**

```bash
mix format
git add -A  # Add formatted files
git commit -m "your message"
```

This ensures consistent code formatting across the project.

### 📝 Commit Message Rules

**ALWAYS start commit messages with action verbs:**

- `Add` - for new features, files, or functionality
- `Update` - for modifications to existing code or features
- `Merge` - for merge commits or combining changes
- `Fix` - for bug fixes
- `Remove` - for deletions

**Important commit message restrictions:**

- ❌ **NEVER mention Claude or AI assistance** in commit messages
- ❌ Avoid phrases like "Generated with Claude", "AI-assisted", etc.
- ✅ Focus on **what** was changed and **why**

**Examples:**

- ✅ `Add role system for user authorization management`
- ✅ `Update rollback logic to handle single version migrations`
- ✅ `Fix merge conflict markers in installation file`
- ❌ `Enhanced migration system` (no action verb)
- ❌ `migration fixes` (not descriptive enough)
- ❌ `Add new feature with Claude assistance` (mentions AI)

### 🏷️ Version Management Protocol

**Current Version**: 1.3.3 (in mix.exs)
**Version Strategy**: Semantic versioning (MAJOR.MINOR.PATCH)
**Migration Version**: V17 (latest migration version with entities system and plural display names)

**MANDATORY steps for version updates:**

#### 1. Version Update Requirements

```bash
# Current version locations to update:
# - mix.exs (@version constant)
# - CHANGELOG.md (new version entry)
# - README.md (if version mentioned in examples)
```

#### 2. Version Number Schema

- **MAJOR**: Breaking changes, backward incompatibility
- **MINOR**: New features, backward compatible
- **PATCH**: Bug fixes, backward compatible

#### 3. Update Process Checklist

**Step 1: Update mix.exs**

```elixir
@version "1.0.1"  # Increment from current version
```

**Step 2: Update CHANGELOG.md**

```markdown
## [1.0.1] - 2025-08-20

### Added
- Description of new features

### Changed
- Description of modifications

### Fixed
- Description of bug fixes

### Removed
- Description of deletions
```

**Step 3: Commit Version Changes**

```bash
git add mix.exs CHANGELOG.md README.md
git commit -m "Update version to 1.0.1 with comprehensive changelog"
```

#### 4. Version Validation

**Before committing version changes:**

- ✅ Mix compiles without errors: `mix compile`
- ✅ Tests pass: `mix test` (run existing tests to ensure no regressions)
- ✅ Code formatted: `mix format`
- ✅ Credo passes: `mix credo --strict`
- ✅ CI checks pass: Verify GitHub Actions workflow succeeds
- ✅ CHANGELOG.md includes current date
- ✅ Version number incremented correctly

**⚠️ Critical Notes:**

- **NEVER ship without updating CHANGELOG.md**
- **ALWAYS validate version number increments**
- **NEVER reference old version in new documentation**

### Publishing

- `mix hex.build` - Build package for Hex.pm
- `mix hex.publish` - Publish to Hex.pm (requires auth)
- `mix docs` - Generate documentation with ExDoc

## Code Style Guidelines

### Template Comments

**ALWAYS use EEx comments in Phoenix templates and components:**

```heex
<%!-- EEx comments (CORRECT) --%>
<div class="container">
  <%!-- This is the preferred way to comment in .heex templates --%>
  <h1>My App</h1>
</div>

<!-- HTML comments (AVOID) -->
<div class="container">
  <!-- This should be avoided in Phoenix templates -->
  <h1>My App</h1>
</div>
```

**Why EEx comments are preferred:**

- ✅ **Server-side processing** - EEx comments (`<%!-- --%>`) are processed server-side and never sent to the client
- ✅ **Performance** - Reduces HTML payload size since comments don't appear in browser
- ✅ **Security** - Internal comments and notes remain private on the server
- ✅ **Consistency** - Matches Phoenix LiveView and EEx template conventions

**When to use:**

- ✅ All `.heex` template files
- ✅ LiveView components
- ✅ Phoenix templates and layouts
- ✅ Documentation and section dividers in templates
- ✅ Temporary code comments during development

**Template Comment Examples:**

```heex
<%!-- Header Section --%>
<header class="w-full relative mb-6">
  <%!-- Back Button (Left aligned) --%>
  <.link navigate="/dashboard" class="btn btn-outline">
    Back to Dashboard
  </.link>

  <%!-- Title Section --%>
  <div class="text-center">
    <h1>Page Title</h1>
  </div>
</header>

<%!-- Main Content Area --%>
<main class="container mx-auto">
  <%!-- TODO: Add pagination controls --%>
  <div class="content">
    <!-- This HTML comment will appear in browser source -->
    <%!-- This EEx comment stays on the server --%>
  </div>
</main>
```

**Code Comments in Elixir Files:**

For regular Elixir code (`.ex` files), continue using standard Elixir comments:

```elixir
# Standard Elixir comment for code documentation
def my_function do
  # Inline comment explaining logic
  :ok
end
```

### Helper Functions: Use Components, Not Private Functions

**CRITICAL RULE**: Never create private helper functions (`defp`) that are called directly from HEEX templates.

<<<<<<< HEAD
- **PhoenixKit.Users.Auth** - Main authentication context with public interface
- **PhoenixKit.Users.Auth.User** - User schema with validations, authentication, and role helpers
- **PhoenixKit.Users.Auth.UserToken** - Token management for email confirmation and password reset
- **PhoenixKit.Users.MagicLink** - Magic link authentication system
- **PhoenixKit.Users.Auth.Scope** - Authentication scope management with role integration
- **PhoenixKit.Users.RateLimiter** - Rate limiting protection for authentication endpoints

### Rate Limiting Architecture

Protection against brute-force attacks, token enumeration, and spam using Hammer library.

**Protected Endpoints:**
- Login: 5/min per email + IP limiting
- Magic Link: 3/5min per email
- Password Reset: 3/5min per email
- Registration: 3/hour per email + 10/hour per IP

**Configuration:**
```elixir
# config/config.exs
config :hammer,
  backend: {Hammer.Backend.ETS, [expiry_ms: 60_000, cleanup_interval_ms: 60_000]}

config :phoenix_kit, PhoenixKit.Users.RateLimiter,
  login_limit: 5, login_window_ms: 60_000,
  magic_link_limit: 3, magic_link_window_ms: 300_000,
  password_reset_limit: 3, password_reset_window_ms: 300_000,
  registration_limit: 3, registration_window_ms: 3_600_000,
  registration_ip_limit: 10, registration_ip_window_ms: 3_600_000
```

**Production:** Use `hammer_backend_redis` for distributed systems.
=======
**❌ WRONG - Compiler Cannot See Usage:**
>>>>>>> bb465b9e

```elixir
# lib/my_app_web/live/users_live.ex
defmodule MyAppWeb.UsersLive do
  use MyAppWeb, :live_view

  # ❌ BAD: Compiler shows "function format_date/1 is unused"
  defp format_date(date) do
    Calendar.strftime(date, "%B %d, %Y")
  end
end
```

```heex
<!-- lib/my_app_web/live/users_live.html.heex -->
{format_date(user.created_at)}  <%!-- ❌ Compiler doesn't see this call --%>
```

**✅ CORRECT - Use Phoenix Components:**

```elixir
# lib/phoenix_kit_web/components/core/time_display.ex
defmodule PhoenixKitWeb.Components.Core.TimeDisplay do
  use Phoenix.Component

  @doc """
  Displays formatted date.

  ## Examples
      <.formatted_date date={user.created_at} />
  """
  attr :date, :any, required: true
  attr :format, :string, default: "%B %d, %Y"

  def formatted_date(assigns) do
    ~H"""
    <span>{Calendar.strftime(@date, @format)}</span>
    """
  end

  # ✅ GOOD: Private helper INSIDE component
  defp format_time(time), do: ...
end
```

```heex
<!-- lib/my_app_web/live/users_live.html.heex -->
<.formatted_date date={user.created_at} />  <%!-- ✅ Compiler sees component usage --%>
```

**Why This Matters:**

1. **Compiler Visibility**: Component calls (`<.component />`) are visible to Elixir compiler, function calls in templates are not
2. **Type Safety**: Components use `attr` macros for compile-time validation
3. **Reusability**: Components work across all LiveView modules without duplication
4. **Documentation**: Components have structured `@doc` with examples
5. **No Warnings**: Prevents false-positive "unused function" warnings

**Where to Put Components:**

- **New helper component**: `lib/phoenix_kit_web/components/core/[category].ex`
- **Import in**: `lib/phoenix_kit_web.ex` → `core_components()` function
- **Available everywhere**: Automatically imported in all LiveViews

**Existing Core Component Categories:**

- `badge.ex` - Role badges, status badges, code status badges
- `time_display.ex` - Relative time, expiration dates, age badges
- `user_info.ex` - User roles, user counts, user statistics
- `button.ex`, `input.ex`, `select.ex`, etc. - Form components

**Adding New Component Category:**

1. Create file: `lib/phoenix_kit_web/components/core/my_category.ex`
2. Add import: `lib/phoenix_kit_web.ex` → `import PhoenixKitWeb.Components.Core.MyCategory`
3. Use in templates: `<.my_component attr={value} />`

**Example: Adding New Helper Component:**

```elixir
# 1. Create component file
# lib/phoenix_kit_web/components/core/currency.ex
defmodule PhoenixKitWeb.Components.Core.Currency do
  use Phoenix.Component

  attr :amount, :integer, required: true
  attr :currency, :string, default: "USD"

  def price(assigns) do
    ~H"""
    <span class="font-semibold">{format_price(@amount, @currency)}</span>
    """
  end

  defp format_price(amount, "USD"), do: "$#{amount / 100}"
  defp format_price(amount, "EUR"), do: "€#{amount / 100}"
end

# 2. Add import to lib/phoenix_kit_web.ex
def core_components do
  quote do
    # ... existing imports ...
    import PhoenixKitWeb.Components.Core.Currency  # ← Add this
  end
end

# 3. Use in any LiveView template
# <.price amount={product.price_cents} currency="USD" />
```

**Component Best Practices:**

1. **One category per file**: Group related helpers (time, currency, badges, etc.)
2. **Document everything**: Use `@doc`, `attr`, examples
3. **Private helpers OK**: Use `defp` INSIDE components for internal logic
4. **Validation**: Use `attr` with `:required`, `:default`, `:values`
5. **Naming**: Use clear, semantic names (`<.time_ago />` not `<.format_t />`)

**Migration Pattern:**

```elixir
# BEFORE (helper function)
defp format_time_ago(datetime) do
  # logic...
end

# Template: {format_time_ago(session.connected_at)}

# AFTER (component)
# Move to lib/phoenix_kit_web/components/core/time_display.ex
attr :datetime, :any, required: true
def time_ago(assigns) do
  ~H"""
  <span>{format_time_ago(@datetime)}</span>
  """
end
defp format_time_ago(datetime), do: # logic...

# Template: <.time_ago datetime={session.connected_at} />
```

## Architecture

### Config Architecture

- PhoenixKit basic configuration via default Config module in a parent project
- **PhoenixKit.Config** - Used to work with static configuration instead of `Application.get_env/3`

### Settings System Architecture

- **PhoenixKit.Settings** - Settings context for system-wide configuration management
- **PhoenixKit.Settings.Setting** - Settings schema with key/value storage and timestamps
- **PhoenixKitWeb.Live.Settings** - Settings management interface at `{prefix}/admin/settings`

**Core Settings:**

- **time_zone** - System timezone offset (UTC-12 to UTC+12)
- **date_format** - Date display format (Y-m-d, m/d/Y, d/m/Y, d.m.Y, d-m-Y, F j, Y)
- **time_format** - Time display format (H:i for 24-hour, h:i A for 12-hour)

**Email Settings:**

- **email_enabled** - Enable/disable email system (default: false)
- **email_save_body** - Save full email content vs preview only (default: false)
- **email_ses_events** - Enable AWS SES event processing (default: false)
- **email_retention_days** - Data retention period (default: 90 days)
- **email_sampling_rate** - Percentage of emails to fully track (default: 100%)

**Key Features:**

- **Database Storage** - Settings persisted in phoenix_kit_settings table
- **Admin Interface** - Complete settings management at `{prefix}/admin/settings`
- **Default Values** - Fallback defaults for all settings (UTC+0, Y-m-d, H:i)
- **Validation** - Form validation with real-time preview examples
- **Integration** - Automatic integration with date formatting utilities
- **Email System UI** - Dedicated section for email system configuration

### Authentication Structure

- **PhoenixKit.Users.Auth** - Main authentication context with public interface
- **PhoenixKit.Users.Auth.User** - User schema with validations, authentication, and role helpers
- **PhoenixKit.Users.Auth.UserToken** - Token management for email confirmation and password reset
- **PhoenixKit.Users.MagicLink** - Magic link authentication system
- **PhoenixKit.Users.Auth.Scope** - Authentication scope management with role integration

### Role System Architecture

- **PhoenixKit.Users.Role** - Role schema with system role protection
- **PhoenixKit.Users.RoleAssignment** - Many-to-many role assignments with audit trail
- **PhoenixKit.Users.Roles** - Role management API and business logic
- **PhoenixKitWeb.Live.Dashboard** - Admin dashboard with system statistics
- **PhoenixKitWeb.Live.Users** - User management interface with role controls
- **PhoenixKit.Users.Auth.register_user/1** - User registration with integrated role assignment

**Key Features:**

- **Three System Roles** - Owner, Admin, User with automatic assignment
- **Elixir Logic** - First user automatically becomes Owner
- **Admin Dashboard** - Built-in dashboard at `{prefix}/admin/dashboard` for system statistics
- **User Management** - Complete user management interface at `{prefix}/admin/users`
- **Role API** - Comprehensive role management with `PhoenixKit.Users.Roles`
- **Security Features** - Owner protection, audit trail, self-modification prevention
- **Scope Integration** - Role checks via `PhoenixKit.Users.Auth.Scope`

### Date Formatting Architecture

- **PhoenixKit.Utils.Date** - Date and time formatting utilities using Timex
- **Settings Integration** - Automatic user preference loading from Settings system
- **Template Integration** - Direct usage in LiveView templates with UtilsDate alias

**Core Functions:**

- **format_date/2** - Format dates with PHP-style format codes
- **format_time/2** - Format times with PHP-style format codes
- **format_datetime/2** - Format datetime values with date formats
- **format_datetime_with_user_format/1** - Auto-load user's date_format setting
- **format_date_with_user_format/1** - Auto-load user's date_format setting
- **format_time_with_user_format/1** - Auto-load user's time_format setting

**Supported Formats:**

- **Date Formats** - Y-m-d (ISO), m/d/Y (US), d/m/Y (European), d.m.Y (German), d-m-Y, F j, Y (Long)
- **Time Formats** - H:i (24-hour), h:i A (12-hour with AM/PM)
- **Examples** - Dynamic format preview with current date/time examples
- **Timex Integration** - Robust internationalized formatting with extensive format support

**Template Usage:**

```heex
<!-- Settings-aware formatting (recommended) -->
{UtilsDate.format_datetime_with_user_format(user.inserted_at)}
{UtilsDate.format_date_with_user_format(user.confirmed_at)}
{UtilsDate.format_time_with_user_format(Time.utc_now())}

<!-- Manual formatting -->
{UtilsDate.format_date(Date.utc_today(), "F j, Y")}
{UtilsDate.format_time(Time.utc_now(), "h:i A")}
```

**Emails module:** See `lib/phoenix_kit_web/live/modules/emails/README.md` for architecture, configuration, and troubleshooting guidance.

**Blogging module:** See `lib/phoenix_kit_web/live/modules/blogging/README.md` for dual storage modes, multi-language support, and filesystem-based content management.

### Migration Architecture

- **PhoenixKit.Migrations.Postgres** - PostgreSQL-specific migrator with Oban-style versioning
- **PhoenixKit.Migrations.Postgres.V01** - Version 1: Basic authentication tables with role system
- **Mix.Tasks.PhoenixKit.Install** - Igniter-based installation for new projects
- **Mix.Tasks.PhoenixKit.Update** - Versioned updates for existing installations
- **Mix.Tasks.PhoenixKit.Gen.Migration** - Custom migration generator
- **Mix.Tasks.PhoenixKit.MigrateToDaisyui5** - Migration tool for daisyUI 5 upgrade

### Key Design Principles

- **No Circular Dependencies** - Optional Phoenix deps prevent import cycles
- **Library-First Architecture** - No OTP application, no supervision tree, can be used as dependency
  - No `Application.start/2` callback
  - No Telemetry supervisor (uses `Plug.Telemetry` in endpoint)
  - No dev-only routes (PageController removed)
  - Parent apps provide their own home pages and layouts
- **Professional Testing** - DataCase pattern with database sandbox
- **Production Ready** - Complete authentication system with security best practices
- **Clean Codebase** - Removed standard Phoenix template boilerplate (telemetry.ex, page controllers, API pipeline)

### Database Integration

- **PostgreSQL** - Primary database with Ecto integration
- **Repository Pattern** - Auto-detection or explicit configuration
- **Migration Support** - V01 migration with authentication, role, and settings tables
- **Role System Tables** - phoenix_kit_user_roles, phoenix_kit_user_role_assignments
- **Settings Table** - phoenix_kit_settings with key/value/timestamp storage
- **Race Condition Protection** - FOR UPDATE locking in Ecto transactions
- **Test Database** - Separate test database with sandbox

### Professional Features

- **Hex Publishing** - Complete package.exs configuration
- **Documentation** - ExDoc ready with comprehensive docs
- **Quality Tools** - Credo, Dialyzer, code formatting configured
- **Testing Framework** - Complete test suite with fixtures

## PhoenixKit Integration

### Setup Steps

1. **Install PhoenixKit**: Run `mix phoenix_kit.install --repo YourApp.Repo`
2. **Run Migrations**: Database tables created automatically (V16 includes OAuth providers and magic link registration)
3. **Add Routes**: Use `phoenix_kit_routes()` macro in your router
4. **Configure Mailer**: PhoenixKit auto-detects and uses your app's mailer, or set up email delivery in `config/config.exs`
5. **Configure Layout** (Optional): Set custom layouts in `config/config.exs`
6. **Theme Support**: DaisyUI 5 theme system with 35+ themes is automatically enabled
7. **Settings Management**: Access admin settings at `{prefix}/admin/settings`
8. **Email System** (Optional): Enable email system and AWS SES integration

> **Note**: `{prefix}` represents your configured PhoenixKit URL prefix (default: `/phoenix_kit`).
> This can be customized via `config :phoenix_kit, url_prefix: "/your_custom_prefix"`.

### Integration Pattern

```elixir
# In your Phoenix app's config/config.exs
config :phoenix_kit,
  repo: MyApp.Repo,
  mailer: MyApp.Mailer  # Optional: Use your app's mailer (auto-detected by installer)

# Configure your app's mailer (PhoenixKit will use it automatically if mailer is set)
config :my_app, MyApp.Mailer, adapter: Swoosh.Adapters.Local

# Alternative: Configure PhoenixKit's built-in mailer (legacy approach)
# config :phoenix_kit, PhoenixKit.Mailer, adapter: Swoosh.Adapters.Local

# Configure Layout Integration (optional - defaults to PhoenixKit layouts)
config :phoenix_kit,
  layout: {MyAppWeb.Layouts, :app},        # Use your app's layout
  root_layout: {MyAppWeb.Layouts, :root},  # Optional: custom root layout
  page_title_prefix: "Auth"                # Optional: page title prefix

# Configure DaisyUI 5 Theme System (optional)
config :phoenix_kit,
  theme: %{
    theme: "auto",                   # Any of 35+ daisyUI themes or "auto"
    primary_color: "#3b82f6",       # Primary brand color (OKLCH format supported)
    storage: :local_storage,        # :local_storage, :session, :cookie
    theme_controller: true,         # Enable theme-controller integration
    categories: [:light, :dark, :colorful]  # Theme categories to show in switcher
  }

# Migrate existing installations to daisyUI 5
# Run: mix phoenix_kit.migrate_to_daisyui5

# Settings System Configuration (optional defaults)
config :phoenix_kit,
  default_settings: %{
    time_zone: "0",          # UTC+0 (GMT)
    date_format: "Y-m-d",    # ISO format: 2025-09-03
    time_format: "H:i"       # 24-hour format: 15:30
  }

# In your Phoenix app's mix.exs
def deps do
  [
    {:phoenix_kit, "~> 1.2"}
  ]
end

### Date Formatting Helpers

- Use `UtilsDate.format_datetime_with_user_format/1`, `format_date_with_user_format/1`, and
  `format_time_with_user_format/1` in templates to respect admin-configured formats.
- For hard-coded output, `UtilsDate.format_date/2` and `format_time/2` accept PHP-style format
  strings such as `"F j, Y"` or `"h:i A"`.

### Optional Authentication Modules

- **OAuth & Magic Link registration:** Setup instructions, environment variables, and feature
  details now live in `guides/oauth_and_magic_link_setup.md`. Review that guide when enabling the
  optional authentication flows in a host application.



## Key File Structure

### Core Files

- `lib/phoenix_kit.ex` - Main API module
- `lib/phoenix_kit/users/auth.ex` - Authentication context
- `lib/phoenix_kit/users/auth/user.ex` - User schema
- `lib/phoenix_kit/users/auth/user_token.ex` - Token management
- `lib/phoenix_kit/users/magic_link.ex` - Magic link authentication
- `lib/phoenix_kit/users/magic_link_registration.ex` - Magic link registration (V16+)
- `lib/phoenix_kit/users/oauth.ex` - OAuth authentication context (V16+)
- `lib/phoenix_kit/users/oauth_provider.ex` - OAuth provider schema (V16+)
- `lib/phoenix_kit/users/role*.ex` - Role system (Role, RoleAssignment, Roles)
- `lib/phoenix_kit/settings.ex` - Settings context and management
- `lib/phoenix_kit/utils/date.ex` - Date formatting utilities with Settings integration
- `lib/phoenix_kit/emails/*.ex` - Email system modules
- `lib/phoenix_kit/mailer.ex` - Mailer with automatic email system integration

### Web Integration

- `lib/phoenix_kit_web/router.ex` - Library router (dev/test only, parent apps use `phoenix_kit_routes()`)
- `lib/phoenix_kit_web/integration.ex` - Router integration macro for parent applications
- `lib/phoenix_kit_web/endpoint.ex` - Phoenix endpoint (uses `Plug.Telemetry`, no custom supervisor)
- `lib/phoenix_kit_web/users/oauth_controller.ex` - OAuth authentication controller (V16+)
- `lib/phoenix_kit_web/users/magic_link_registration_controller.ex` - Magic link registration controller (V16+)
- `lib/phoenix_kit_web/users/magic_link_registration.ex` - Registration completion LiveView (V16+)
- `lib/phoenix_kit_web/users/auth.ex` - Web authentication plugs
- `lib/phoenix_kit_web/users/*.ex` - LiveView components (login, registration, settings, etc.)
- `lib/phoenix_kit_web/live/*.ex` - Admin interfaces (dashboard, users, sessions, settings, modules)
- `lib/phoenix_kit_web/live/settings.ex` - Settings management interface
- `lib/phoenix_kit_web/live/modules/emails/*.ex` - Email system LiveView interfaces
- `lib/phoenix_kit_web/components/core_components.ex` - UI components
- `lib/phoenix_kit_web/components/layouts.ex` - Layout module (fallback for parent apps)
- `lib/phoenix_kit_web/controllers/error_html.ex` - HTML error rendering
- `lib/phoenix_kit_web/controllers/error_json.ex` - JSON error rendering

### Migration & Config

- `lib/phoenix_kit/migrations/postgres/v01.ex` - V01 migration (basic auth)
- `lib/phoenix_kit/migrations/postgres/v07.ex` - V07 migration (email system tables)
- `lib/phoenix_kit/migrations/postgres/v09.ex` - V09 migration (email blocklist)
- `lib/phoenix_kit/migrations/postgres/v16.ex` - V16 migration (OAuth providers table)
- `lib/mix/tasks/phoenix_kit.migrate_to_daisyui5.ex` - DaisyUI 5 migration tool
- `config/config.exs` - Library configuration
- `mix.exs` - Project and package configuration
- `scripts/aws_ses_sqs_setup.sh` - AWS SES infrastructure automation

### DaisyUI 5 Assets

- `priv/static/assets/phoenix_kit_daisyui5.css` - Modern CSS with @plugin directives
- `priv/static/assets/phoenix_kit_daisyui5.js` - Enhanced theme system with controller integration
- `priv/static/examples/tailwind_config_daisyui5.js` - Tailwind CSS 3 example config
- `priv/static/examples/tailwind_css4_config.css` - Tailwind CSS 4 example config

## Development Workflow

PhoenixKit supports a complete professional development workflow:

1. **Development** - Local development with PostgreSQL
2. **Testing** - Comprehensive test suite with database integration
3. **Quality** - Static analysis and type checking
4. **Documentation** - Generated docs with usage examples
5. **Publishing** - Ready for Hex.pm with proper versioning
```<|MERGE_RESOLUTION|>--- conflicted
+++ resolved
@@ -336,42 +336,7 @@
 
 **CRITICAL RULE**: Never create private helper functions (`defp`) that are called directly from HEEX templates.
 
-<<<<<<< HEAD
-- **PhoenixKit.Users.Auth** - Main authentication context with public interface
-- **PhoenixKit.Users.Auth.User** - User schema with validations, authentication, and role helpers
-- **PhoenixKit.Users.Auth.UserToken** - Token management for email confirmation and password reset
-- **PhoenixKit.Users.MagicLink** - Magic link authentication system
-- **PhoenixKit.Users.Auth.Scope** - Authentication scope management with role integration
-- **PhoenixKit.Users.RateLimiter** - Rate limiting protection for authentication endpoints
-
-### Rate Limiting Architecture
-
-Protection against brute-force attacks, token enumeration, and spam using Hammer library.
-
-**Protected Endpoints:**
-- Login: 5/min per email + IP limiting
-- Magic Link: 3/5min per email
-- Password Reset: 3/5min per email
-- Registration: 3/hour per email + 10/hour per IP
-
-**Configuration:**
-```elixir
-# config/config.exs
-config :hammer,
-  backend: {Hammer.Backend.ETS, [expiry_ms: 60_000, cleanup_interval_ms: 60_000]}
-
-config :phoenix_kit, PhoenixKit.Users.RateLimiter,
-  login_limit: 5, login_window_ms: 60_000,
-  magic_link_limit: 3, magic_link_window_ms: 300_000,
-  password_reset_limit: 3, password_reset_window_ms: 300_000,
-  registration_limit: 3, registration_window_ms: 3_600_000,
-  registration_ip_limit: 10, registration_ip_window_ms: 3_600_000
-```
-
-**Production:** Use `hammer_backend_redis` for distributed systems.
-=======
 **❌ WRONG - Compiler Cannot See Usage:**
->>>>>>> bb465b9e
 
 ```elixir
 # lib/my_app_web/live/users_live.ex
@@ -556,6 +521,33 @@
 - **PhoenixKit.Users.Auth.UserToken** - Token management for email confirmation and password reset
 - **PhoenixKit.Users.MagicLink** - Magic link authentication system
 - **PhoenixKit.Users.Auth.Scope** - Authentication scope management with role integration
+- **PhoenixKit.Users.RateLimiter** - Rate limiting protection for authentication endpoints
+
+### Rate Limiting Architecture
+
+Protection against brute-force attacks, token enumeration, and spam using Hammer library.
+
+**Protected Endpoints:**
+- Login: 5/min per email + IP limiting
+- Magic Link: 3/5min per email
+- Password Reset: 3/5min per email
+- Registration: 3/hour per email + 10/hour per IP
+
+**Configuration:**
+```elixir
+# config/config.exs
+config :hammer,
+  backend: {Hammer.Backend.ETS, [expiry_ms: 60_000, cleanup_interval_ms: 60_000]}
+
+config :phoenix_kit, PhoenixKit.Users.RateLimiter,
+  login_limit: 5, login_window_ms: 60_000,
+  magic_link_limit: 3, magic_link_window_ms: 300_000,
+  password_reset_limit: 3, password_reset_window_ms: 300_000,
+  registration_limit: 3, registration_window_ms: 3_600_000,
+  registration_ip_limit: 10, registration_ip_window_ms: 3_600_000
+```
+
+**Production:** Use `hammer_backend_redis` for distributed systems.
 
 ### Role System Architecture
 
