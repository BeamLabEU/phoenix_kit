# CLAUDE.md

This file provides guidance to Claude Code (claude.ai/code) when working with code in this repository.

## MCP Memory Knowledge Base

⚠️ **IMPORTANT**: Always start working with the project by studying data in the MCP memory storage. Use the command:

```
mcp__memory__read_graph
```

This will help understand the current state of the project, implemented and planned components, architectural decisions.

Update data in memory when discovering new components or changes in project architecture. Use:

- `mcp__memory__create_entities` - for adding new modules/components
- `mcp__memory__create_relations` - for relationships between components
- `mcp__memory__add_observations` - for supplementing information about existing components

## Project Overview

This is **PhoenixKit** - PhoenixKit is a starter kit for building modern web applications with Elixir and Phoenix with PostgreSQL support and streamlined setup. As a start it provides a complete authentication system that can be integrated into any Phoenix application without circular dependencies.

**Key Characteristics:**

- Library-first architecture (no OTP application)
- Streamlined setup with automatic repository detection
- Complete authentication system with Magic Links
- Role-based access control (Owner/Admin/User)
- Built-in admin dashboard and user management
- Modern theme system with daisyUI 5 and 35+ themes support
- Professional versioned migration system
- Layout integration with parent applications
- Ready for production use

## Development Commands

### Setup and Dependencies

- `mix setup` - Complete project setup (installs deps, sets up database)
- `mix deps.get` - Install Elixir dependencies only

### Database Operations

- `mix ecto.create` - Create the database
- `mix ecto.migrate` - Run database migrations
- `mix ecto.reset` - Drop and recreate database with fresh data
- `mix ecto.setup` - Create database, run migrations, and seed data

### PhoenixKit Installation System

- `mix phoenix_kit.install` - Install PhoenixKit using igniter (for new projects)
- `mix phoenix_kit.install --help` - Show detailed installation help and options
- `mix phoenix_kit.update` - Update existing PhoenixKit installation to latest version
- `mix phoenix_kit.update --help` - Show detailed update help and options
- `mix phoenix_kit.update --status` - Check current version and available updates
- `mix phoenix_kit.gen.migration` - Generate custom migration files

**Key Features:**
- **Professional versioned migrations** - Oban-style migration system with version tracking
- **Prefix support** - Isolate PhoenixKit tables using PostgreSQL schemas
- **Idempotent operations** - Safe to run migrations multiple times
- **Multi-version upgrades** - Automatically handles upgrades across multiple versions
- **PostgreSQL Validation** - Automatic database adapter detection with warnings for non-PostgreSQL setups
- **Production Mailer Templates** - Auto-generated configuration examples for SMTP, SendGrid, Mailgun, Amazon SES
- **Interactive Migration Runner** - Optional automatic migration execution with smart CI detection
- **Built-in Help System** - Comprehensive help documentation accessible via `--help` flag

**Installation Help:**
```bash
# Show detailed installation options and examples
mix phoenix_kit.install --help

# Quick examples from help:
mix phoenix_kit.install                                    # Basic installation with auto-detection
mix phoenix_kit.install --repo MyApp.Repo                 # Specify repository
mix phoenix_kit.install --prefix auth                     # Custom schema prefix
mix phoenix_kit.install --theme-enabled                   # Enable daisyUI 5 theme system
```

**Update Help:**
```bash
# Show detailed update options and examples
mix phoenix_kit.update --help

# Quick examples from help:
mix phoenix_kit.update                                    # Update to latest version
mix phoenix_kit.update --status                           # Check current version
mix phoenix_kit.update --prefix auth                      # Update with custom prefix
mix phoenix_kit.update -y                                 # Skip confirmation prompts (CI/CD)
mix phoenix_kit.update --force -y                         # Force update with auto-migration
```

### Testing & Code Quality

- `mix test` - Run all tests (52 tests, no database required)
- `mix format` - Format code according to .formatter.exs
- `mix credo --strict` - Static code analysis
- `mix dialyzer` - Type checking (requires PLT setup)
- `mix quality` - Run all quality checks (format, credo, dialyzer, test)

⚠️ Ecto warnings are normal for library - tests focus on API validation

### ⚠️ IMPORTANT: Pre-commit Checklist

**ALWAYS run before git commit:**

```bash
mix format
git add -A  # Add formatted files
git commit -m "your message"
```

This ensures consistent code formatting across the project.

### 📝 Commit Message Rules

**ALWAYS start commit messages with action verbs:**

- `Add` - for new features, files, or functionality
- `Update` - for modifications to existing code or features
- `Merge` - for merge commits or combining changes
- `Fix` - for bug fixes
- `Remove` - for deletions

**Important commit message restrictions:**

- ❌ **NEVER mention Claude or AI assistance** in commit messages
- ❌ Avoid phrases like "Generated with Claude", "AI-assisted", etc.
- ✅ Focus on **what** was changed and **why**

**Examples:**

- ✅ `Add role system for user authorization management`
- ✅ `Update rollback logic to handle single version migrations`
- ✅ `Fix merge conflict markers in installation file`
- ❌ `Enhanced migration system` (no action verb)
- ❌ `migration fixes` (not descriptive enough)
- ❌ `Add new feature with Claude assistance` (mentions AI)

### 🏷️ Version Management Protocol

**Current Version**: 1.3.3 (in mix.exs)
**Version Strategy**: Semantic versioning (MAJOR.MINOR.PATCH)
**Migration Version**: V17 (latest migration version with entities system and plural display names)

**MANDATORY steps for version updates:**

#### 1. Version Update Requirements

```bash
# Current version locations to update:
# - mix.exs (@version constant)
# - CHANGELOG.md (new version entry)
# - README.md (if version mentioned in examples)
```

#### 2. Version Number Schema

- **MAJOR**: Breaking changes, backward incompatibility
- **MINOR**: New features, backward compatible
- **PATCH**: Bug fixes, backward compatible

#### 3. Update Process Checklist

**Step 1: Update mix.exs**
```elixir
@version "1.0.1"  # Increment from current version
```

**Step 2: Update CHANGELOG.md**
```markdown
## [1.0.1] - 2025-08-20

### Added
- Description of new features

### Changed  
- Description of modifications

### Fixed
- Description of bug fixes

### Removed
- Description of deletions
```

**Step 3: Commit Version Changes**
```bash
git add mix.exs CHANGELOG.md README.md
git commit -m "Update version to 1.0.1 with comprehensive changelog"
```

#### 4. Version Validation

**Before committing version changes:**
- ✅ Mix compiles without errors: `mix compile`
- ✅ Tests pass: `mix test`
- ✅ Code formatted: `mix format`
- ✅ CHANGELOG.md includes current date
- ✅ Version number incremented correctly

**⚠️ Critical Notes:**
- **NEVER ship without updating CHANGELOG.md**
- **ALWAYS validate version number increments**  
- **NEVER reference old version in new documentation**

### Publishing

- `mix hex.build` - Build package for Hex.pm
- `mix hex.publish` - Publish to Hex.pm (requires auth)
- `mix docs` - Generate documentation with ExDoc

## Code Style Guidelines

### Template Comments

**ALWAYS use EEx comments in Phoenix templates and components:**

```heex
<%!-- EEx comments (CORRECT) --%>
<div class="container">
  <%!-- This is the preferred way to comment in .heex templates --%>
  <h1>My App</h1>
</div>

<!-- HTML comments (AVOID) -->
<div class="container">
  <!-- This should be avoided in Phoenix templates -->
  <h1>My App</h1>
</div>
```

**Why EEx comments are preferred:**

- ✅ **Server-side processing** - EEx comments (`<%!-- --%>`) are processed server-side and never sent to the client
- ✅ **Performance** - Reduces HTML payload size since comments don't appear in browser
- ✅ **Security** - Internal comments and notes remain private on the server
- ✅ **Consistency** - Matches Phoenix LiveView and EEx template conventions

**When to use:**

- ✅ All `.heex` template files
- ✅ LiveView components
- ✅ Phoenix templates and layouts
- ✅ Documentation and section dividers in templates
- ✅ Temporary code comments during development

**Template Comment Examples:**

```heex
<%!-- Header Section --%>
<header class="w-full relative mb-6">
  <%!-- Back Button (Left aligned) --%>
  <.link navigate="/dashboard" class="btn btn-outline">
    Back to Dashboard
  </.link>

  <%!-- Title Section --%>
  <div class="text-center">
    <h1>Page Title</h1>
  </div>
</header>

<%!-- Main Content Area --%>
<main class="container mx-auto">
  <%!-- TODO: Add pagination controls --%>
  <div class="content">
    <!-- This HTML comment will appear in browser source -->
    <%!-- This EEx comment stays on the server --%>
  </div>
</main>
```

**Code Comments in Elixir Files:**

For regular Elixir code (`.ex` files), continue using standard Elixir comments:

```elixir
# Standard Elixir comment for code documentation
def my_function do
  # Inline comment explaining logic
  :ok
end
```

### Helper Functions: Use Components, Not Private Functions

**CRITICAL RULE**: Never create private helper functions (`defp`) that are called directly from HEEX templates.

**❌ WRONG - Compiler Cannot See Usage:**

```elixir
# lib/my_app_web/live/users_live.ex
defmodule MyAppWeb.UsersLive do
  use MyAppWeb, :live_view

  # ❌ BAD: Compiler shows "function format_date/1 is unused"
  defp format_date(date) do
    Calendar.strftime(date, "%B %d, %Y")
  end
end
```

```heex
<!-- lib/my_app_web/live/users_live.html.heex -->
{format_date(user.created_at)}  <%!-- ❌ Compiler doesn't see this call --%>
```

**✅ CORRECT - Use Phoenix Components:**

```elixir
# lib/phoenix_kit_web/components/core/time_display.ex
defmodule PhoenixKitWeb.Components.Core.TimeDisplay do
  use Phoenix.Component

  @doc """
  Displays formatted date.

  ## Examples
      <.formatted_date date={user.created_at} />
  """
  attr :date, :any, required: true
  attr :format, :string, default: "%B %d, %Y"

  def formatted_date(assigns) do
    ~H"""
    <span>{Calendar.strftime(@date, @format)}</span>
    """
  end

  # ✅ GOOD: Private helper INSIDE component
  defp format_time(time), do: ...
end
```

```heex
<!-- lib/my_app_web/live/users_live.html.heex -->
<.formatted_date date={user.created_at} />  <%!-- ✅ Compiler sees component usage --%>
```

**Why This Matters:**

1. **Compiler Visibility**: Component calls (`<.component />`) are visible to Elixir compiler, function calls in templates are not
2. **Type Safety**: Components use `attr` macros for compile-time validation
3. **Reusability**: Components work across all LiveView modules without duplication
4. **Documentation**: Components have structured `@doc` with examples
5. **No Warnings**: Prevents false-positive "unused function" warnings

**Where to Put Components:**

- **New helper component**: `lib/phoenix_kit_web/components/core/[category].ex`
- **Import in**: `lib/phoenix_kit_web.ex` → `core_components()` function
- **Available everywhere**: Automatically imported in all LiveViews

**Existing Core Component Categories:**

- `badge.ex` - Role badges, status badges, code status badges
- `time_display.ex` - Relative time, expiration dates, age badges
- `user_info.ex` - User roles, user counts, user statistics
- `button.ex`, `input.ex`, `select.ex`, etc. - Form components

**Adding New Component Category:**

1. Create file: `lib/phoenix_kit_web/components/core/my_category.ex`
2. Add import: `lib/phoenix_kit_web.ex` → `import PhoenixKitWeb.Components.Core.MyCategory`
3. Use in templates: `<.my_component attr={value} />`

**Example: Adding New Helper Component:**

```elixir
# 1. Create component file
# lib/phoenix_kit_web/components/core/currency.ex
defmodule PhoenixKitWeb.Components.Core.Currency do
  use Phoenix.Component

  attr :amount, :integer, required: true
  attr :currency, :string, default: "USD"

  def price(assigns) do
    ~H"""
    <span class="font-semibold">{format_price(@amount, @currency)}</span>
    """
  end

  defp format_price(amount, "USD"), do: "$#{amount / 100}"
  defp format_price(amount, "EUR"), do: "€#{amount / 100}"
end

# 2. Add import to lib/phoenix_kit_web.ex
def core_components do
  quote do
    # ... existing imports ...
    import PhoenixKitWeb.Components.Core.Currency  # ← Add this
  end
end

# 3. Use in any LiveView template
# <.price amount={product.price_cents} currency="USD" />
```

**Component Best Practices:**

1. **One category per file**: Group related helpers (time, currency, badges, etc.)
2. **Document everything**: Use `@doc`, `attr`, examples
3. **Private helpers OK**: Use `defp` INSIDE components for internal logic
4. **Validation**: Use `attr` with `:required`, `:default`, `:values`
5. **Naming**: Use clear, semantic names (`<.time_ago />` not `<.format_t />`)

**Migration Pattern:**

```elixir
# BEFORE (helper function)
defp format_time_ago(datetime) do
  # logic...
end

# Template: {format_time_ago(session.connected_at)}

# AFTER (component)
# Move to lib/phoenix_kit_web/components/core/time_display.ex
attr :datetime, :any, required: true
def time_ago(assigns) do
  ~H"""
  <span>{format_time_ago(@datetime)}</span>
  """
end
defp format_time_ago(datetime), do: # logic...

# Template: <.time_ago datetime={session.connected_at} />
```

## Architecture

### Authentication Structure

- **PhoenixKit.Users.Auth** - Main authentication context with public interface
- **PhoenixKit.Users.Auth.User** - User schema with validations, authentication, and role helpers
- **PhoenixKit.Users.Auth.UserToken** - Token management for email confirmation and password reset
- **PhoenixKit.Users.MagicLink** - Magic link authentication system
- **PhoenixKit.Users.Auth.Scope** - Authentication scope management with role integration

### Role System Architecture

- **PhoenixKit.Users.Role** - Role schema with system role protection
- **PhoenixKit.Users.RoleAssignment** - Many-to-many role assignments with audit trail
- **PhoenixKit.Users.Roles** - Role management API and business logic
- **PhoenixKitWeb.Live.Dashboard** - Admin dashboard with system statistics
- **PhoenixKitWeb.Live.Users** - User management interface with role controls
- **PhoenixKit.Users.Auth.register_user/1** - User registration with integrated role assignment

**Key Features:**
- **Three System Roles** - Owner, Admin, User with automatic assignment
- **Elixir Logic** - First user automatically becomes Owner
- **Admin Dashboard** - Built-in dashboard at `{prefix}/admin/dashboard` for system statistics
- **User Management** - Complete user management interface at `{prefix}/admin/users`
- **Role API** - Comprehensive role management with `PhoenixKit.Users.Roles`
- **Security Features** - Owner protection, audit trail, self-modification prevention
- **Scope Integration** - Role checks via `PhoenixKit.Users.Auth.Scope`

### Settings System Architecture

- **PhoenixKit.Settings** - Settings context for system-wide configuration management
- **PhoenixKit.Settings.Setting** - Settings schema with key/value storage and timestamps
- **PhoenixKitWeb.Live.Settings** - Settings management interface at `{prefix}/admin/settings`

**Core Settings:**
- **time_zone** - System timezone offset (UTC-12 to UTC+12)
- **date_format** - Date display format (Y-m-d, m/d/Y, d/m/Y, d.m.Y, d-m-Y, F j, Y)
- **time_format** - Time display format (H:i for 24-hour, h:i A for 12-hour)

**Email Settings:**
- **email_enabled** - Enable/disable email system (default: false)
- **email_save_body** - Save full email content vs preview only (default: false)
- **email_ses_events** - Enable AWS SES event processing (default: false)
- **email_retention_days** - Data retention period (default: 90 days)
- **email_sampling_rate** - Percentage of emails to fully track (default: 100%)

**Key Features:**
- **Database Storage** - Settings persisted in phoenix_kit_settings table
- **Admin Interface** - Complete settings management at `{prefix}/admin/settings`
- **Default Values** - Fallback defaults for all settings (UTC+0, Y-m-d, H:i)
- **Validation** - Form validation with real-time preview examples
- **Integration** - Automatic integration with date formatting utilities
- **Email System UI** - Dedicated section for email system configuration

### Date Formatting Architecture

- **PhoenixKit.Utils.Date** - Date and time formatting utilities using Timex
- **Settings Integration** - Automatic user preference loading from Settings system
- **Template Integration** - Direct usage in LiveView templates with UtilsDate alias

**Core Functions:**
- **format_date/2** - Format dates with PHP-style format codes
- **format_time/2** - Format times with PHP-style format codes
- **format_datetime/2** - Format datetime values with date formats
- **format_datetime_with_user_format/1** - Auto-load user's date_format setting
- **format_date_with_user_format/1** - Auto-load user's date_format setting
- **format_time_with_user_format/1** - Auto-load user's time_format setting

**Supported Formats:**
- **Date Formats** - Y-m-d (ISO), m/d/Y (US), d/m/Y (European), d.m.Y (German), d-m-Y, F j, Y (Long)
- **Time Formats** - H:i (24-hour), h:i A (12-hour with AM/PM)
- **Examples** - Dynamic format preview with current date/time examples
- **Timex Integration** - Robust internationalized formatting with extensive format support

**Template Usage:**
```heex
<!-- Settings-aware formatting (recommended) -->
{UtilsDate.format_datetime_with_user_format(user.inserted_at)}
{UtilsDate.format_date_with_user_format(user.confirmed_at)}
{UtilsDate.format_time_with_user_format(Time.utc_now())}

<!-- Manual formatting -->
{UtilsDate.format_date(Date.utc_today(), "F j, Y")}
{UtilsDate.format_time(Time.utc_now(), "h:i A")}
```

**Emails module:** See `lib/phoenix_kit_web/live/modules/emails/README.md` for architecture, configuration, and troubleshooting guidance.

### Migration Architecture

- **PhoenixKit.Migrations.Postgres** - PostgreSQL-specific migrator with Oban-style versioning
- **PhoenixKit.Migrations.Postgres.V01** - Version 1: Basic authentication tables with role system
- **Mix.Tasks.PhoenixKit.Install** - Igniter-based installation for new projects
- **Mix.Tasks.PhoenixKit.Update** - Versioned updates for existing installations
- **Mix.Tasks.PhoenixKit.Gen.Migration** - Custom migration generator
- **Mix.Tasks.PhoenixKit.MigrateToDaisyui5** - Migration tool for daisyUI 5 upgrade

### Key Design Principles

- **No Circular Dependencies** - Optional Phoenix deps prevent import cycles
- **Library-First Architecture** - No OTP application, no supervision tree, can be used as dependency
  - No `Application.start/2` callback
  - No Telemetry supervisor (uses `Plug.Telemetry` in endpoint)
  - No dev-only routes (PageController removed)
  - Parent apps provide their own home pages and layouts
- **Professional Testing** - DataCase pattern with database sandbox
- **Production Ready** - Complete authentication system with security best practices
- **Clean Codebase** - Removed standard Phoenix template boilerplate (telemetry.ex, page controllers, API pipeline)

### Database Integration

- **PostgreSQL** - Primary database with Ecto integration
- **Repository Pattern** - Auto-detection or explicit configuration
- **Migration Support** - V01 migration with authentication, role, and settings tables
- **Role System Tables** - phoenix_kit_user_roles, phoenix_kit_user_role_assignments
- **Settings Table** - phoenix_kit_settings with key/value/timestamp storage
- **Race Condition Protection** - FOR UPDATE locking in Ecto transactions
- **Test Database** - Separate test database with sandbox

### Professional Features

- **Hex Publishing** - Complete package.exs configuration
- **Documentation** - ExDoc ready with comprehensive docs
- **Quality Tools** - Credo, Dialyzer, code formatting configured
- **Testing Framework** - Complete test suite with fixtures

## PhoenixKit Integration

### Setup Steps

1. **Install PhoenixKit**: Run `mix phoenix_kit.install --repo YourApp.Repo`
2. **Run Migrations**: Database tables created automatically (V16 includes OAuth providers and magic link registration)
3. **Add Routes**: Use `phoenix_kit_routes()` macro in your router
4. **Configure Mailer**: PhoenixKit auto-detects and uses your app's mailer, or set up email delivery in `config/config.exs`
5. **Configure Layout** (Optional): Set custom layouts in `config/config.exs`
6. **Theme Support** (Optional): Enable with `--theme-enabled` flag during installation
7. **Settings Management**: Access admin settings at `{prefix}/admin/settings`
8. **Email System** (Optional): Enable email system and AWS SES integration

> **Note**: `{prefix}` represents your configured PhoenixKit URL prefix (default: `/phoenix_kit`).
> This can be customized via `config :phoenix_kit, url_prefix: "/your_custom_prefix"`.

### Integration Pattern

```elixir
# In your Phoenix app's config/config.exs
config :phoenix_kit,
  repo: MyApp.Repo,
  mailer: MyApp.Mailer  # Optional: Use your app's mailer (auto-detected by installer)

# Configure your app's mailer (PhoenixKit will use it automatically if mailer is set)
config :my_app, MyApp.Mailer, adapter: Swoosh.Adapters.Local

# Alternative: Configure PhoenixKit's built-in mailer (legacy approach)
# config :phoenix_kit, PhoenixKit.Mailer, adapter: Swoosh.Adapters.Local

# Configure Layout Integration (optional - defaults to PhoenixKit layouts)
config :phoenix_kit,
  layout: {MyAppWeb.Layouts, :app},        # Use your app's layout
  root_layout: {MyAppWeb.Layouts, :root},  # Optional: custom root layout
  page_title_prefix: "Auth"                # Optional: page title prefix

# Configure DaisyUI 5 Theme System (optional)
config :phoenix_kit,
  theme_enabled: true,
  theme: %{
    theme: "auto",                   # Any of 35+ daisyUI themes or "auto"
    primary_color: "#3b82f6",       # Primary brand color (OKLCH format supported)
    storage: :local_storage,        # :local_storage, :session, :cookie
    theme_controller: true,         # Enable theme-controller integration
    categories: [:light, :dark, :colorful]  # Theme categories to show in switcher
  }

# Migrate existing installations to daisyUI 5
# Run: mix phoenix_kit.migrate_to_daisyui5

# Settings System Configuration (optional defaults)
config :phoenix_kit,
  default_settings: %{
    time_zone: "0",          # UTC+0 (GMT)
    date_format: "Y-m-d",    # ISO format: 2025-09-03
    time_format: "H:i"       # 24-hour format: 15:30
  }

# In your Phoenix app's mix.exs
def deps do
  [
    {:phoenix_kit, "~> 1.2"}
  ]
end

<<<<<<< HEAD
# Date Formatting in Templates
# Use Settings-aware functions for automatic user preference integration:
{UtilsDate.format_datetime_with_user_format(user.inserted_at)}
{UtilsDate.format_date_with_user_format(user.confirmed_at)}
{UtilsDate.format_time_with_user_format(Time.utc_now())}

# Manual formatting for specific use cases:
{UtilsDate.format_date(Date.utc_today(), "F j, Y")}  # "September 3, 2025"
{UtilsDate.format_time(Time.utc_now(), "h:i A")}     # "3:30 PM"

# Email Configuration Strategy

## Configuration Priority and Storage

PhoenixKit uses **Settings Database** as the primary source for email configuration,
with Environment Variables as fallback for sensitive credentials.

### 📊 Configuration Sources (by priority, highest to lowest):

1. **Settings Database** (runtime, managed via Web UI at `{prefix}/admin/settings/emails`)
   - All non-sensitive configuration (queue URLs, regions, retention, etc.)
   - Can be updated at runtime without restarting the application
   - Persisted in `phoenix_kit_settings` table

2. **Environment Variables** (production secrets, fallback)
   - `AWS_ACCESS_KEY_ID` - AWS credentials for SES
   - `AWS_SECRET_ACCESS_KEY` - AWS secret key
   - `AWS_REGION` - AWS region (fallback if not in Settings)

3. **config/config.exs** (compile-time, basic app config only)
   - **NOT used for AWS settings or email configuration**
   - Only for basic PhoenixKit integration (repo, mailer module)

### 🔐 Security Best Practices:

- ✅ Store AWS credentials in **Environment Variables** (production)
- ✅ Use **Settings Database** for non-sensitive config (queue URLs, regions, etc.)
- ❌ **NEVER hardcode credentials** in config files

### 📝 Configuration Methods:

#### Method 1: Web UI (Recommended)
Navigate to: `{prefix}/admin/settings/emails`
- Configure AWS SES, SNS, SQS settings
- Enable/disable email system
- Set retention, sampling rate, etc.
- All changes take effect immediately (no restart required)

#### Method 2: Mix Task (CLI)
```bash
mix phoenix_kit.configure_aws_ses --config-set "my-app-tracking"
mix phoenix_kit.configure_aws_ses --region "us-east-1"
mix phoenix_kit.configure_aws_ses --status  # Check current config
```

#### Method 3: AWS Setup Script (Full Automation)
```bash
cd /app/scripts
./aws_ses_sqs_setup.sh  # Creates AWS infrastructure + saves to Settings DB
```

#### Method 4: Environment Variables (Secrets Only)
```bash
export AWS_ACCESS_KEY_ID="your-key-id"
export AWS_SECRET_ACCESS_KEY="your-secret-key"
export AWS_REGION="eu-north-1"  # Optional, can be set via Settings
```

### ⚙️ What Gets Stored Where:

**Settings Database** (via Web UI or mix tasks):
- `aws_region` (default: "eu-north-1")
- `aws_sqs_queue_url`
- `aws_sqs_dlq_url`
- `aws_sqs_queue_arn`
- `aws_sns_topic_arn`
- `aws_ses_configuration_set` (default: "phoenixkit-tracking")
- `email_enabled` (default: false)
- `email_save_body` (default: false)
- `email_ses_events` (default: false)
- `email_retention_days` (default: 90)
- `email_sampling_rate` (default: 100)
- `sqs_polling_enabled` (default: false)
- `sqs_polling_interval_ms` (default: 5000)
- ...all other email settings

**Environment Variables** (production secrets, fallback):
- `AWS_ACCESS_KEY_ID` - Used only if not set in Settings DB
- `AWS_SECRET_ACCESS_KEY` - Used only if not set in Settings DB
- `AWS_REGION` - Optional fallback

**config/config.exs** (basic app settings only):
- `repo:` - database repository (required)
- `mailer:` - override to use parent app's mailer (optional)
- **DO NOT configure AWS credentials or email settings here**

### 🔑 AWS Credentials Priority:

PhoenixKit uses a **smart fallback system** for AWS credentials:

```
1. Settings Database (Primary)
   └─> If aws_access_key_id exists and not empty: USE IT
   └─> If aws_access_key_id is empty/nil: ↓ fallback

2. Environment Variables (Fallback)
   └─> Use AWS_ACCESS_KEY_ID from environment
```

**This means:**
- ✅ If you configure credentials via Web UI → they take **priority**
- ✅ If Settings DB is empty → system falls back to **ENV variables**
- ✅ Both methods work → you choose what's convenient
- ✅ Settings DB overrides ENV → gives you runtime control

### Sender Configuration (from_email, from_name)

**Priority**: Settings DB → Config → Defaults ("noreply@localhost", "PhoenixKit")

Configure via Web UI: `{prefix}/admin/settings/emails` → "Sender Configuration"
- Runtime updates, no restart needed
- All emails use `{from_name} <{from_email}>` format

## Email Configuration (Example - NOT for AWS settings)

**IMPORTANT**: The example below is for understanding the email system architecture.
**AWS credentials and email configuration are managed via Settings Database and Environment Variables.**
**DO NOT put AWS settings in config/config.exs - use Web UI or mix tasks instead.**

```elixir
# config/config.exs - ONLY basic app configuration
config :phoenix_kit,
  repo: MyApp.Repo,
  mailer: MyApp.Mailer  # Optional: delegate to parent app's mailer

# Configure your app's mailer for development
config :my_app, MyApp.Mailer,
  adapter: Swoosh.Adapters.AmazonSES,
  region: "eu-north-1"
  # AWS credentials are provided by PhoenixKit from Settings Database
  # Configure credentials via Web UI at: {prefix}/admin/settings/emails
```

## Email System Features

The PhoenixKit email system provides:
- Comprehensive email logging and analytics
- Real-time delivery, bounce, and engagement management
- Anti-spam and rate limiting features
- Admin interfaces at `{prefix}/admin/emails/*`
- Automatic integration with PhoenixKit.Mailer
- AWS SES event tracking via SNS/SQS pipeline

# OAuth Authentication Configuration (V16+)
#
# OAuth authentication is built-in to PhoenixKit with all required dependencies included.
# To enable OAuth functionality, follow these configuration steps:
#
# Step 1: Configure providers in your app's config/config.exs
config :ueberauth, Ueberauth,
  providers: [
    google: {Ueberauth.Strategy.Google, []},
    apple: {Ueberauth.Strategy.Apple, []},
    github: {Ueberauth.Strategy.Github, []}
  ]

config :ueberauth, Ueberauth.Strategy.Google.OAuth,
  client_id: System.get_env("GOOGLE_CLIENT_ID"),
  client_secret: System.get_env("GOOGLE_CLIENT_SECRET")

config :ueberauth, Ueberauth.Strategy.Apple.OAuth,
  client_id: System.get_env("APPLE_CLIENT_ID"),
  team_id: System.get_env("APPLE_TEAM_ID"),
  key_id: System.get_env("APPLE_KEY_ID"),
  private_key: System.get_env("APPLE_PRIVATE_KEY")

config :ueberauth, Ueberauth.Strategy.Github.OAuth,
  client_id: System.get_env("GITHUB_CLIENT_ID"),
  client_secret: System.get_env("GITHUB_CLIENT_SECRET")

# Step 2: Set environment variables
# Make sure to set the required environment variables for your chosen providers.
# For development, you can use .env file or export them:
#
# export GOOGLE_CLIENT_ID="your-google-client-id"
# export GOOGLE_CLIENT_SECRET="your-google-client-secret"
# export APPLE_CLIENT_ID="com.yourapp.service"
# export APPLE_TEAM_ID="your-apple-team-id"
# export APPLE_KEY_ID="your-apple-key-id"
# export APPLE_PRIVATE_KEY="-----BEGIN PRIVATE KEY-----\n..."
# export GITHUB_CLIENT_ID="your-github-client-id"
# export GITHUB_CLIENT_SECRET="your-github-client-secret"
#
# Step 3: Enable OAuth in PhoenixKit admin settings
# Navigate to {prefix}/admin/settings and check "Enable OAuth authentication"
# This setting is stored in the database and can be toggled at runtime.
#
# Step 4: Run migrations (if not already done)
# mix ecto.migrate  # V16 migration includes oauth_providers table
#
# OAuth features:
# - All OAuth dependencies included automatically with PhoenixKit
# - Runtime control via admin settings (oauth_enabled)
# - Google, Apple, and GitHub Sign-In support
# - Automatic account linking by email
# - OAuth provider management per user
# - Access at {prefix}/users/auth/:provider
# - Token storage for future API calls
# - Referral code support via query params: {prefix}/users/auth/google?referral_code=ABC123
# - OAuth buttons automatically hide when disabled in settings

# Magic Link Registration Configuration (V16+)
config :phoenix_kit, PhoenixKit.Users.MagicLinkRegistration,
  expiry_minutes: 30  # Default: 30 minutes

# Magic Link Registration features:
# - Two-step passwordless registration
# - Email verification built-in
# - Referral code support
# - Registration completion at {prefix}/users/register/complete/:token
```

## Troubleshooting

For detailed troubleshooting guides and solutions, see your local `CLAUDE.local.md` file.

### Common Issues

Common issues and their solutions are documented in the local configuration file:

- **Email system issues** - Configuration problems, delivery failures, AWS SES integration
- **Database configuration** - Repository setup, migration issues
- **Performance optimization** - Slow email sending, database load optimization
- **Testing strategies** - Unit tests, integration tests, mocking

### Quick Reference

If you encounter issues:

1. Check your local `CLAUDE.local.md` for detailed troubleshooting steps
2. Check logs: `tail -f log/dev.log`
3. Enable debug mode: `Logger.configure(level: :debug)`
4. Run tests: `mix test`
5. Check GitHub issues: https://github.com/phoenixkit/phoenix_kit/issues
=======
### Date Formatting Helpers

- Use `UtilsDate.format_datetime_with_user_format/1`, `format_date_with_user_format/1`, and
  `format_time_with_user_format/1` in templates to respect admin-configured formats.
- For hard-coded output, `UtilsDate.format_date/2` and `format_time/2` accept PHP-style format
  strings such as `"F j, Y"` or `"h:i A"`.

### Optional Authentication Modules

- **OAuth & Magic Link registration:** Setup instructions, environment variables, and feature
  details now live in `guides/oauth_and_magic_link_setup.md`. Review that guide when enabling the
  optional authentication flows in a host application.

>>>>>>> c6984283


## Key File Structure

### Core Files

- `lib/phoenix_kit.ex` - Main API module
- `lib/phoenix_kit/users/auth.ex` - Authentication context
- `lib/phoenix_kit/users/auth/user.ex` - User schema
- `lib/phoenix_kit/users/auth/user_token.ex` - Token management
- `lib/phoenix_kit/users/magic_link.ex` - Magic link authentication
- `lib/phoenix_kit/users/magic_link_registration.ex` - Magic link registration (V16+)
- `lib/phoenix_kit/users/oauth.ex` - OAuth authentication context (V16+)
- `lib/phoenix_kit/users/oauth_provider.ex` - OAuth provider schema (V16+)
- `lib/phoenix_kit/users/role*.ex` - Role system (Role, RoleAssignment, Roles)
- `lib/phoenix_kit/settings.ex` - Settings context and management
- `lib/phoenix_kit/utils/date.ex` - Date formatting utilities with Settings integration
- `lib/phoenix_kit/emails/*.ex` - Email system modules
- `lib/phoenix_kit/mailer.ex` - Mailer with automatic email system integration

### Web Integration

- `lib/phoenix_kit_web/router.ex` - Library router (dev/test only, parent apps use `phoenix_kit_routes()`)
- `lib/phoenix_kit_web/integration.ex` - Router integration macro for parent applications
- `lib/phoenix_kit_web/endpoint.ex` - Phoenix endpoint (uses `Plug.Telemetry`, no custom supervisor)
- `lib/phoenix_kit_web/users/oauth_controller.ex` - OAuth authentication controller (V16+)
- `lib/phoenix_kit_web/users/magic_link_registration_controller.ex` - Magic link registration controller (V16+)
- `lib/phoenix_kit_web/users/magic_link_registration.ex` - Registration completion LiveView (V16+)
- `lib/phoenix_kit_web/users/auth.ex` - Web authentication plugs
- `lib/phoenix_kit_web/users/*.ex` - LiveView components (login, registration, settings, etc.)
- `lib/phoenix_kit_web/live/*.ex` - Admin interfaces (dashboard, users, sessions, settings, modules)
- `lib/phoenix_kit_web/live/settings.ex` - Settings management interface
- `lib/phoenix_kit_web/live/modules/emails/*.ex` - Email system LiveView interfaces
- `lib/phoenix_kit_web/components/core_components.ex` - UI components
- `lib/phoenix_kit_web/components/layouts.ex` - Layout module (fallback for parent apps)
- `lib/phoenix_kit_web/controllers/error_html.ex` - HTML error rendering
- `lib/phoenix_kit_web/controllers/error_json.ex` - JSON error rendering

### Migration & Config

- `lib/phoenix_kit/migrations/postgres/v01.ex` - V01 migration (basic auth)
- `lib/phoenix_kit/migrations/postgres/v07.ex` - V07 migration (email system tables)
- `lib/phoenix_kit/migrations/postgres/v09.ex` - V09 migration (email blocklist)
- `lib/phoenix_kit/migrations/postgres/v16.ex` - V16 migration (OAuth providers table)
- `lib/mix/tasks/phoenix_kit.migrate_to_daisyui5.ex` - DaisyUI 5 migration tool
- `config/config.exs` - Library configuration
- `mix.exs` - Project and package configuration
- `scripts/aws_ses_sqs_setup.sh` - AWS SES infrastructure automation

### DaisyUI 5 Assets

- `priv/static/assets/phoenix_kit_daisyui5.css` - Modern CSS with @plugin directives
- `priv/static/assets/phoenix_kit_daisyui5.js` - Enhanced theme system with controller integration
- `priv/static/examples/tailwind_config_daisyui5.js` - Tailwind CSS 3 example config
- `priv/static/examples/tailwind_css4_config.css` - Tailwind CSS 4 example config

## Development Workflow

PhoenixKit supports a complete professional development workflow:

1. **Development** - Local development with PostgreSQL
2. **Testing** - Comprehensive test suite with database integration
3. **Quality** - Static analysis and type checking
4. **Documentation** - Generated docs with usage examples
5. **Publishing** - Ready for Hex.pm with proper versioning<|MERGE_RESOLUTION|>--- conflicted
+++ resolved
@@ -622,252 +622,6 @@
   ]
 end
 
-<<<<<<< HEAD
-# Date Formatting in Templates
-# Use Settings-aware functions for automatic user preference integration:
-{UtilsDate.format_datetime_with_user_format(user.inserted_at)}
-{UtilsDate.format_date_with_user_format(user.confirmed_at)}
-{UtilsDate.format_time_with_user_format(Time.utc_now())}
-
-# Manual formatting for specific use cases:
-{UtilsDate.format_date(Date.utc_today(), "F j, Y")}  # "September 3, 2025"
-{UtilsDate.format_time(Time.utc_now(), "h:i A")}     # "3:30 PM"
-
-# Email Configuration Strategy
-
-## Configuration Priority and Storage
-
-PhoenixKit uses **Settings Database** as the primary source for email configuration,
-with Environment Variables as fallback for sensitive credentials.
-
-### 📊 Configuration Sources (by priority, highest to lowest):
-
-1. **Settings Database** (runtime, managed via Web UI at `{prefix}/admin/settings/emails`)
-   - All non-sensitive configuration (queue URLs, regions, retention, etc.)
-   - Can be updated at runtime without restarting the application
-   - Persisted in `phoenix_kit_settings` table
-
-2. **Environment Variables** (production secrets, fallback)
-   - `AWS_ACCESS_KEY_ID` - AWS credentials for SES
-   - `AWS_SECRET_ACCESS_KEY` - AWS secret key
-   - `AWS_REGION` - AWS region (fallback if not in Settings)
-
-3. **config/config.exs** (compile-time, basic app config only)
-   - **NOT used for AWS settings or email configuration**
-   - Only for basic PhoenixKit integration (repo, mailer module)
-
-### 🔐 Security Best Practices:
-
-- ✅ Store AWS credentials in **Environment Variables** (production)
-- ✅ Use **Settings Database** for non-sensitive config (queue URLs, regions, etc.)
-- ❌ **NEVER hardcode credentials** in config files
-
-### 📝 Configuration Methods:
-
-#### Method 1: Web UI (Recommended)
-Navigate to: `{prefix}/admin/settings/emails`
-- Configure AWS SES, SNS, SQS settings
-- Enable/disable email system
-- Set retention, sampling rate, etc.
-- All changes take effect immediately (no restart required)
-
-#### Method 2: Mix Task (CLI)
-```bash
-mix phoenix_kit.configure_aws_ses --config-set "my-app-tracking"
-mix phoenix_kit.configure_aws_ses --region "us-east-1"
-mix phoenix_kit.configure_aws_ses --status  # Check current config
-```
-
-#### Method 3: AWS Setup Script (Full Automation)
-```bash
-cd /app/scripts
-./aws_ses_sqs_setup.sh  # Creates AWS infrastructure + saves to Settings DB
-```
-
-#### Method 4: Environment Variables (Secrets Only)
-```bash
-export AWS_ACCESS_KEY_ID="your-key-id"
-export AWS_SECRET_ACCESS_KEY="your-secret-key"
-export AWS_REGION="eu-north-1"  # Optional, can be set via Settings
-```
-
-### ⚙️ What Gets Stored Where:
-
-**Settings Database** (via Web UI or mix tasks):
-- `aws_region` (default: "eu-north-1")
-- `aws_sqs_queue_url`
-- `aws_sqs_dlq_url`
-- `aws_sqs_queue_arn`
-- `aws_sns_topic_arn`
-- `aws_ses_configuration_set` (default: "phoenixkit-tracking")
-- `email_enabled` (default: false)
-- `email_save_body` (default: false)
-- `email_ses_events` (default: false)
-- `email_retention_days` (default: 90)
-- `email_sampling_rate` (default: 100)
-- `sqs_polling_enabled` (default: false)
-- `sqs_polling_interval_ms` (default: 5000)
-- ...all other email settings
-
-**Environment Variables** (production secrets, fallback):
-- `AWS_ACCESS_KEY_ID` - Used only if not set in Settings DB
-- `AWS_SECRET_ACCESS_KEY` - Used only if not set in Settings DB
-- `AWS_REGION` - Optional fallback
-
-**config/config.exs** (basic app settings only):
-- `repo:` - database repository (required)
-- `mailer:` - override to use parent app's mailer (optional)
-- **DO NOT configure AWS credentials or email settings here**
-
-### 🔑 AWS Credentials Priority:
-
-PhoenixKit uses a **smart fallback system** for AWS credentials:
-
-```
-1. Settings Database (Primary)
-   └─> If aws_access_key_id exists and not empty: USE IT
-   └─> If aws_access_key_id is empty/nil: ↓ fallback
-
-2. Environment Variables (Fallback)
-   └─> Use AWS_ACCESS_KEY_ID from environment
-```
-
-**This means:**
-- ✅ If you configure credentials via Web UI → they take **priority**
-- ✅ If Settings DB is empty → system falls back to **ENV variables**
-- ✅ Both methods work → you choose what's convenient
-- ✅ Settings DB overrides ENV → gives you runtime control
-
-### Sender Configuration (from_email, from_name)
-
-**Priority**: Settings DB → Config → Defaults ("noreply@localhost", "PhoenixKit")
-
-Configure via Web UI: `{prefix}/admin/settings/emails` → "Sender Configuration"
-- Runtime updates, no restart needed
-- All emails use `{from_name} <{from_email}>` format
-
-## Email Configuration (Example - NOT for AWS settings)
-
-**IMPORTANT**: The example below is for understanding the email system architecture.
-**AWS credentials and email configuration are managed via Settings Database and Environment Variables.**
-**DO NOT put AWS settings in config/config.exs - use Web UI or mix tasks instead.**
-
-```elixir
-# config/config.exs - ONLY basic app configuration
-config :phoenix_kit,
-  repo: MyApp.Repo,
-  mailer: MyApp.Mailer  # Optional: delegate to parent app's mailer
-
-# Configure your app's mailer for development
-config :my_app, MyApp.Mailer,
-  adapter: Swoosh.Adapters.AmazonSES,
-  region: "eu-north-1"
-  # AWS credentials are provided by PhoenixKit from Settings Database
-  # Configure credentials via Web UI at: {prefix}/admin/settings/emails
-```
-
-## Email System Features
-
-The PhoenixKit email system provides:
-- Comprehensive email logging and analytics
-- Real-time delivery, bounce, and engagement management
-- Anti-spam and rate limiting features
-- Admin interfaces at `{prefix}/admin/emails/*`
-- Automatic integration with PhoenixKit.Mailer
-- AWS SES event tracking via SNS/SQS pipeline
-
-# OAuth Authentication Configuration (V16+)
-#
-# OAuth authentication is built-in to PhoenixKit with all required dependencies included.
-# To enable OAuth functionality, follow these configuration steps:
-#
-# Step 1: Configure providers in your app's config/config.exs
-config :ueberauth, Ueberauth,
-  providers: [
-    google: {Ueberauth.Strategy.Google, []},
-    apple: {Ueberauth.Strategy.Apple, []},
-    github: {Ueberauth.Strategy.Github, []}
-  ]
-
-config :ueberauth, Ueberauth.Strategy.Google.OAuth,
-  client_id: System.get_env("GOOGLE_CLIENT_ID"),
-  client_secret: System.get_env("GOOGLE_CLIENT_SECRET")
-
-config :ueberauth, Ueberauth.Strategy.Apple.OAuth,
-  client_id: System.get_env("APPLE_CLIENT_ID"),
-  team_id: System.get_env("APPLE_TEAM_ID"),
-  key_id: System.get_env("APPLE_KEY_ID"),
-  private_key: System.get_env("APPLE_PRIVATE_KEY")
-
-config :ueberauth, Ueberauth.Strategy.Github.OAuth,
-  client_id: System.get_env("GITHUB_CLIENT_ID"),
-  client_secret: System.get_env("GITHUB_CLIENT_SECRET")
-
-# Step 2: Set environment variables
-# Make sure to set the required environment variables for your chosen providers.
-# For development, you can use .env file or export them:
-#
-# export GOOGLE_CLIENT_ID="your-google-client-id"
-# export GOOGLE_CLIENT_SECRET="your-google-client-secret"
-# export APPLE_CLIENT_ID="com.yourapp.service"
-# export APPLE_TEAM_ID="your-apple-team-id"
-# export APPLE_KEY_ID="your-apple-key-id"
-# export APPLE_PRIVATE_KEY="-----BEGIN PRIVATE KEY-----\n..."
-# export GITHUB_CLIENT_ID="your-github-client-id"
-# export GITHUB_CLIENT_SECRET="your-github-client-secret"
-#
-# Step 3: Enable OAuth in PhoenixKit admin settings
-# Navigate to {prefix}/admin/settings and check "Enable OAuth authentication"
-# This setting is stored in the database and can be toggled at runtime.
-#
-# Step 4: Run migrations (if not already done)
-# mix ecto.migrate  # V16 migration includes oauth_providers table
-#
-# OAuth features:
-# - All OAuth dependencies included automatically with PhoenixKit
-# - Runtime control via admin settings (oauth_enabled)
-# - Google, Apple, and GitHub Sign-In support
-# - Automatic account linking by email
-# - OAuth provider management per user
-# - Access at {prefix}/users/auth/:provider
-# - Token storage for future API calls
-# - Referral code support via query params: {prefix}/users/auth/google?referral_code=ABC123
-# - OAuth buttons automatically hide when disabled in settings
-
-# Magic Link Registration Configuration (V16+)
-config :phoenix_kit, PhoenixKit.Users.MagicLinkRegistration,
-  expiry_minutes: 30  # Default: 30 minutes
-
-# Magic Link Registration features:
-# - Two-step passwordless registration
-# - Email verification built-in
-# - Referral code support
-# - Registration completion at {prefix}/users/register/complete/:token
-```
-
-## Troubleshooting
-
-For detailed troubleshooting guides and solutions, see your local `CLAUDE.local.md` file.
-
-### Common Issues
-
-Common issues and their solutions are documented in the local configuration file:
-
-- **Email system issues** - Configuration problems, delivery failures, AWS SES integration
-- **Database configuration** - Repository setup, migration issues
-- **Performance optimization** - Slow email sending, database load optimization
-- **Testing strategies** - Unit tests, integration tests, mocking
-
-### Quick Reference
-
-If you encounter issues:
-
-1. Check your local `CLAUDE.local.md` for detailed troubleshooting steps
-2. Check logs: `tail -f log/dev.log`
-3. Enable debug mode: `Logger.configure(level: :debug)`
-4. Run tests: `mix test`
-5. Check GitHub issues: https://github.com/phoenixkit/phoenix_kit/issues
-=======
 ### Date Formatting Helpers
 
 - Use `UtilsDate.format_datetime_with_user_format/1`, `format_date_with_user_format/1`, and
@@ -881,7 +635,6 @@
   details now live in `guides/oauth_and_magic_link_setup.md`. Review that guide when enabling the
   optional authentication flows in a host application.
 
->>>>>>> c6984283
 
 
 ## Key File Structure
