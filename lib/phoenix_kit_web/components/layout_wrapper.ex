--- conflicted
+++ resolved
@@ -696,21 +696,11 @@
   # Helper function to generate language switch URL
   defp generate_language_switch_url(current_path, new_locale) do
     # Get actual enabled language codes to properly detect locale prefixes
-<<<<<<< HEAD
-    enabled_language_codes =
-      if Languages.enabled?() do
-        Languages.get_enabled_language_codes()
-      else
-        # Fallback common codes
-        ["en", "es", "fr", "de", "pt", "it", "nl", "ru", "zh-CN", "ja"]
-      end
-=======
     enabled_language_codes = if Languages.enabled?() do
       Languages.get_enabled_language_codes()
     else
       ["en", "es", "fr", "de", "pt", "it", "nl", "ru", "zh-CN", "ja"] # Fallback common codes
     end
->>>>>>> 5a868c02
 
     # Remove PhoenixKit prefix if present
     normalized_path = String.replace_prefix(current_path || "", "/phoenix_kit", "")
