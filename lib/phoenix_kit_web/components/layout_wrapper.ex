--- conflicted
+++ resolved
@@ -542,7 +542,16 @@
                       <% end %>
                     <% end %>
 
-<<<<<<< HEAD
+                    <%= if PhoenixKit.AI.enabled?() do %>
+                      <%!-- AI section --%>
+                      <.admin_nav_item
+                        href={Routes.locale_aware_path(assigns, "/admin/ai")}
+                        icon="ai"
+                        label={gettext("AI")}
+                        current_path={@current_path || ""}
+                      />
+                    <% end %>
+                    
                     <%= if PhoenixKit.Posts.enabled?() do %>
                       <%!-- Posts Section --%>
                       <.admin_nav_item
@@ -553,27 +562,6 @@
                         disable_active={true}
                         submenu_open={submenu_open?(@current_path, ["/admin/posts"])}
                       />
-=======
-                    <%= if PhoenixKit.AI.enabled?() do %>
-                      <%!-- AI section --%>
-                      <.admin_nav_item
-                        href={Routes.locale_aware_path(assigns, "/admin/ai")}
-                        icon="ai"
-                        label={gettext("AI")}
-                        current_path={@current_path || ""}
-                      />
-                    <% end %>
-
-                    <%!-- Posts Section --%>
-                    <.admin_nav_item
-                      href={Routes.locale_aware_path(assigns, "/admin/posts")}
-                      icon="document"
-                      label={gettext("Posts")}
-                      current_path={@current_path || ""}
-                      disable_active={true}
-                      submenu_open={submenu_open?(@current_path, ["/admin/posts"])}
-                    />
->>>>>>> 564bc875
 
                       <%= if submenu_open?(@current_path, ["/admin/posts"]) do %>
                         <div class="mt-1">
