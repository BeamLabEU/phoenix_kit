--- conflicted
+++ resolved
@@ -448,11 +448,7 @@
     current_parts = parse_admin_path(current_path)
     href_parts = parse_admin_path(href)
 
-<<<<<<< HEAD
-    # For nested items, use only exact matching to prevent parent highlighting
-=======
     # For nested items, use only exact and tab matching to prevent parent highlighting
->>>>>>> e795cbe8
     if nested do
       exact_match?(current_parts, href_parts) or tab_match?(current_parts, href_parts)
     else
