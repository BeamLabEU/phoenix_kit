defmodule PhoenixKitWeb.Integration do
  @moduledoc """
  Integration helpers for adding PhoenixKit to Phoenix applications.

  ## Basic Usage

  Add to your router:

      defmodule MyAppWeb.Router do
        use MyAppWeb, :router
        import PhoenixKitWeb.Integration

        # Add PhoenixKit routes
        phoenix_kit_routes()  # Default: /phoenix_kit prefix
      end

  ## Automatic Integration

  When you run `mix phoenix_kit.install`, the following is automatically added to your
  `:browser` pipeline:

      plug PhoenixKitWeb.Plugs.Integration

  This plug handles all PhoenixKit features including maintenance mode, and ensures
  they work across your entire application

  ## Layout Integration

  Configure parent layouts in config.exs:

      config :phoenix_kit,
        repo: MyApp.Repo,
        layout: {MyAppWeb.Layouts, :app},
        root_layout: {MyAppWeb.Layouts, :root}

  ## Authentication Callbacks

  Use in your app's live_sessions:

  - `:phoenix_kit_mount_current_scope` - Mounts user and scope (recommended)
  - `:phoenix_kit_ensure_authenticated_scope` - Requires authentication
  - `:phoenix_kit_redirect_if_authenticated_scope` - Redirects if logged in

  ## Routes Created

  Authentication routes:
  - /users/register, /users/log-in, /users/magic-link
  - /users/settings, /users/reset-password, /users/confirm
  - /users/log-out (GET/DELETE)

  Admin routes (Owner/Admin only):
  - /admin/dashboard, /admin/users, /admin/users/roles
  - /admin/users/live_sessions, /admin/users/sessions
  - /admin/settings, /admin/modules

  Public pages routes (if Pages module enabled):
  - {prefix}/pages/* (explicit prefix - e.g., /phoenix_kit/pages/test)
  - /* (catch-all at root level - e.g., /test, /blog/post)
  - Both routes serve published pages from priv/static/pages/*.md
  - The catch-all can optionally serve a custom 404 markdown file when enabled
  - Example: /test or /phoenix_kit/pages/test renders test.md

  ## DaisyUI Setup

  1. Install: `npm install daisyui@latest`
  2. Add to tailwind.config.js:
     - Content: `"../../deps/phoenix_kit"`
     - Plugin: `require('daisyui')`

  ## Layout Templates

  Use `{@inner_content}` not `render_slot(@inner_block)`:

      <%!-- Correct --%>
      <main>{@inner_content}</main>

  ## Scope Usage in Templates

      <%= if PhoenixKit.Users.Auth.Scope.authenticated?(@phoenix_kit_current_scope) do %>
        Welcome, {PhoenixKit.Users.Auth.Scope.user_email(@phoenix_kit_current_scope)}!
      <% end %>

  """

  @doc """
  Creates locale-aware routing scopes based on enabled languages.

  This macro generates both a localized scope (e.g., `/en/`) and a non-localized
  scope for backward compatibility. The locale pattern is dynamically generated
  from the database-stored enabled language codes.

  ## Examples

      locale_scope do
        live "/admin/dashboard", DashboardLive, :index
      end

      # Generates routes like:
      # /phoenix_kit/en/admin/dashboard (with locale)
      # /phoenix_kit/admin/dashboard (without locale, defaults to "en")
  """
  defmacro locale_scope(opts \\ [], do: block) do
    # Get URL prefix at compile time
    raw_prefix =
      try do
        PhoenixKit.Config.get_url_prefix()
      rescue
        _ -> "/phoenix_kit"
      end

    url_prefix =
      case raw_prefix do
        "" -> "/"
        prefix -> prefix
      end

    quote do
      alias PhoenixKit.Module.Languages

      # Define locale validation pipeline
      pipeline :phoenix_kit_locale_validation do
        plug PhoenixKitWeb.Users.Auth, :phoenix_kit_validate_and_set_locale
      end

      # Localized scope with generic locale pattern
      # Accepts any 2-5 character language code format (e.g., "en", "zh-CN", "ar", etc.)
      # Actual validation of whether the locale is supported happens in the validation plug
      scope "#{unquote(url_prefix)}/:locale",
            PhoenixKitWeb,
            Keyword.put(unquote(opts), :locale, ~r/^[a-z]{2}(?:-[A-Za-z0-9]{2,})?$/) do
        pipe_through [:browser, :phoenix_kit_auto_setup, :phoenix_kit_locale_validation]

        unquote(block)
      end

      # Non-localized scope for backward compatibility (defaults to "en")
      scope unquote(url_prefix), PhoenixKitWeb, unquote(opts) do
        pipe_through [:browser, :phoenix_kit_auto_setup, :phoenix_kit_locale_validation]

        unquote(block)
      end
    end
  end

  # Helper function to generate pipeline definitions
  defp generate_pipelines do
    quote do
      alias PhoenixKit.Module.Languages

      # Define the auto-setup pipeline
      pipeline :phoenix_kit_auto_setup do
        plug PhoenixKitWeb.Integration, :phoenix_kit_auto_setup
      end

      pipeline :phoenix_kit_redirect_if_authenticated do
        plug PhoenixKitWeb.Users.Auth, :phoenix_kit_redirect_if_user_is_authenticated
      end

      pipeline :phoenix_kit_require_authenticated do
        plug PhoenixKitWeb.Users.Auth, :fetch_phoenix_kit_current_user
        plug PhoenixKitWeb.Users.Auth, :phoenix_kit_require_authenticated_user
      end

      pipeline :phoenix_kit_admin_only do
        plug PhoenixKitWeb.Users.Auth, :fetch_phoenix_kit_current_user
        plug PhoenixKitWeb.Users.Auth, :fetch_phoenix_kit_current_scope
        plug PhoenixKitWeb.Users.Auth, :phoenix_kit_require_admin
      end

      # Define locale validation pipeline
      pipeline :phoenix_kit_locale_validation do
        plug PhoenixKitWeb.Users.Auth, :phoenix_kit_validate_and_set_locale
      end
    end
  end

  # Helper function to generate basic scope routes
  defp generate_basic_scope(url_prefix) do
    quote do
      scope unquote(url_prefix), PhoenixKitWeb do
        pipe_through [:browser, :phoenix_kit_auto_setup]

        post "/users/log-in", Users.Session, :create
        delete "/users/log-out", Users.Session, :delete
        get "/users/log-out", Users.Session, :get_logout
        get "/users/magic-link/:token", Users.MagicLinkVerify, :verify

        # OAuth routes for external provider authentication
        get "/users/auth/:provider", Users.OAuth, :request
        get "/users/auth/:provider/callback", Users.OAuth, :callback

        # Magic Link Registration routes
        get "/users/register/verify/:token", Users.MagicLinkRegistrationVerify, :verify

        # Email webhook endpoint (no authentication required)
        post "/webhooks/email", Controllers.EmailWebhookController, :handle

        # Storage API routes (file upload and serving)
        post "/api/upload", UploadController, :create
        get "/file/:file_id/:variant/:token", FileController, :show
        get "/api/files/:file_id/info", FileController, :info

        # Pages routes temporarily disabled
        # get "/pages/*path", PagesController, :show
      end

      # Email export routes (require admin or owner role)
      scope unquote(url_prefix), PhoenixKitWeb do
        pipe_through [:browser, :phoenix_kit_auto_setup, :phoenix_kit_admin_only]

        get "/admin/emails/export", Controllers.EmailExportController, :export_logs
        get "/admin/emails/metrics/export", Controllers.EmailExportController, :export_metrics
        get "/admin/emails/blocklist/export", Controllers.EmailExportController, :export_blocklist
        get "/admin/emails/:id/export", Controllers.EmailExportController, :export_email_details
      end
    end
  end

  # Helper function to generate catch-all root route for pages
  # This allows accessing pages from the root level (e.g., /test, /blog/post)
  # Must be placed at the end of the router to not interfere with other routes
  defp generate_pages_catch_all do
    quote do
      # Catch-all route for published pages at root level
      # This route should be last to avoid conflicting with app routes
      # scope "/", PhoenixKitWeb do
      #   pipe_through [:browser, :phoenix_kit_auto_setup]
      #
      #   # Catch-all for root-level pages (must be last route)
      #   get "/*path", PagesController, :show
      # end
    end
  end

  # Helper function to generate localized routes
  defp generate_localized_routes(url_prefix, pattern) do
    quote do
      # Localized scope with locale parameter
      scope "#{unquote(url_prefix)}/:locale", PhoenixKitWeb,
        locale: ~r/^(#{unquote(pattern)})$/ do
        pipe_through [:browser, :phoenix_kit_auto_setup, :phoenix_kit_locale_validation]

        live_session :phoenix_kit_redirect_if_user_is_authenticated_locale,
          on_mount: [{PhoenixKitWeb.Users.Auth, :phoenix_kit_redirect_if_authenticated_scope}] do
          live "/users/register", Users.Registration, :new, as: :user_registration

          live "/users/register/magic-link", Users.MagicLinkRegistrationRequest, :new,
            as: :user_magic_link_registration_request

          live "/users/register/complete/:token", Users.MagicLinkRegistration, :complete,
            as: :user_magic_link_registration

          live "/users/log-in", Users.Login, :new, as: :user_login
          live "/users/magic-link", Users.MagicLink, :new, as: :user_magic_link
          live "/users/reset-password", Users.ForgotPassword, :new, as: :user_reset_password

          live "/users/reset-password/:token", Users.ResetPassword, :edit,
            as: :user_reset_password_edit
        end

        live_session :phoenix_kit_current_user_locale,
          on_mount: [{PhoenixKitWeb.Users.Auth, :phoenix_kit_mount_current_scope}] do
          live "/users/confirm/:token", Users.Confirmation, :edit, as: :user_confirmation

          live "/users/confirm", Users.ConfirmationInstructions, :new,
            as: :user_confirmation_instructions
        end

        live_session :phoenix_kit_require_authenticated_user_locale,
          on_mount: [{PhoenixKitWeb.Users.Auth, :phoenix_kit_ensure_authenticated_scope}] do
          live "/users/settings", Users.Settings, :edit, as: :user_settings

          live "/users/settings/confirm-email/:token", Users.Settings, :confirm_email,
            as: :user_settings_confirm_email
        end

        live_session :phoenix_kit_admin_locale,
          on_mount: [{PhoenixKitWeb.Users.Auth, :phoenix_kit_ensure_admin}] do
          live "/admin/dashboard", Live.Dashboard, :index
          live "/admin", Live.Dashboard, :index
          live "/admin/users", Live.Users.Users, :index
          live "/admin/users/new", Users.UserForm, :new, as: :user_form
          live "/admin/users/edit/:id", Users.UserForm, :edit, as: :user_form_edit
          live "/admin/users/roles", Live.Users.Roles, :index
          live "/admin/users/live_sessions", Live.Users.LiveSessions, :index
          live "/admin/users/sessions", Live.Users.Sessions, :index
          live "/admin/media", Live.Users.Media, :index
          live "/admin/media/:file_id", Live.Users.MediaDetail, :show
          live "/admin/media/selector", Live.Users.MediaSelector, :index
          live "/admin/settings", Live.Settings, :index
          live "/admin/settings/users", Live.Settings.Users, :index
          live "/admin/modules", Live.Modules, :index
          live "/admin/blogging", Live.Modules.Blogging.Index, :index
          live "/admin/blogging/:blog", Live.Modules.Blogging.Blog, :blog
          live "/admin/blogging/:blog/edit", Live.Modules.Blogging.Editor, :edit
          live "/admin/blogging/:blog/preview", Live.Modules.Blogging.Preview, :preview
          live "/admin/settings/blogging", Live.Modules.Blogging.Settings, :index
          live "/admin/settings/blogging/new", Live.Modules.Blogging.New, :new
          live "/admin/settings/blogging/:blog/edit", Live.Modules.Blogging.Edit, :edit
          # live "/admin/settings/pages", Live.Modules.Pages.Settings, :index
          live "/admin/settings/referral-codes", Live.Modules.ReferralCodes, :index
          live "/admin/settings/email-tracking", Live.Modules.Emails.EmailTracking, :index
          live "/admin/settings/languages", Live.Modules.Languages, :index

          live "/admin/settings/maintenance",
               Live.Modules.Maintenance.Settings,
               :index

          live "/admin/settings/seo", Live.Settings.SEO, :index
<<<<<<< HEAD
=======

          live "/admin/settings/storage", Live.Settings.Storage, :index
          live "/admin/settings/storage/buckets/new", Live.Settings.Storage.BucketForm, :new
          live "/admin/settings/storage/buckets/:id/edit", Live.Settings.Storage.BucketForm, :edit
          live "/admin/settings/storage/dimensions", Live.Settings.Storage.Dimensions, :index
>>>>>>> cad29a1f

          live "/admin/settings/media", Live.Settings.Storage, :index
          live "/admin/settings/media/buckets/new", Live.Settings.Storage.BucketForm, :new
          live "/admin/settings/media/buckets/:id/edit", Live.Settings.Storage.BucketForm, :edit
          live "/admin/settings/media/dimensions", Live.Settings.Storage.Dimensions, :index

          live "/admin/settings/media/dimensions/new/image",
               Live.Settings.Storage.DimensionForm,
               :new_image

          live "/admin/settings/media/dimensions/new/video",
               Live.Settings.Storage.DimensionForm,
               :new_video

          live "/admin/settings/media/dimensions/:id/edit",
               Live.Settings.Storage.DimensionForm,
               :edit

          live "/admin/users/referral-codes", Live.Users.ReferralCodes, :index
          live "/admin/users/referral-codes/new", Live.Users.ReferralCodeForm, :new
          live "/admin/users/referral-codes/edit/:id", Live.Users.ReferralCodeForm, :edit
          live "/admin/emails/dashboard", Live.Modules.Emails.Metrics, :index
          live "/admin/emails", Live.Modules.Emails.Emails, :index
          live "/admin/emails/email/:id", Live.Modules.Emails.Details, :show
          live "/admin/emails/queue", Live.Modules.Emails.Queue, :index
          live "/admin/emails/blocklist", Live.Modules.Emails.Blocklist, :index

          # Entities Management
          live "/admin/entities", Live.Modules.Entities.Entities, :index, as: :entities
          live "/admin/entities/new", Live.Modules.Entities.EntityForm, :new, as: :entities_new

          live "/admin/entities/:id/edit", Live.Modules.Entities.EntityForm, :edit,
            as: :entities_edit

          live "/admin/entities/:entity_slug/data", Live.Modules.Entities.DataNavigator, :entity,
            as: :entities_data_entity

          live "/admin/entities/:entity_slug/data/new", Live.Modules.Entities.DataForm, :new,
            as: :entities_data_new

          live "/admin/entities/:entity_slug/data/:id", Live.Modules.Entities.DataForm, :show,
            as: :entities_data_show

          live "/admin/entities/:entity_slug/data/:id/edit",
               Live.Modules.Entities.DataForm,
               :edit,
               as: :entities_data_edit

          live "/admin/settings/entities", Live.Modules.Entities.EntitiesSettings, :index,
            as: :entities_settings

          # Pages Management
          # live "/admin/pages", Live.Modules.Pages.Pages, :index
          # live "/admin/pages/view", Live.Modules.Pages.View, :view
          # live "/admin/pages/edit", Live.Modules.Pages.Editor, :edit
        end
      end
    end
  end

  # Helper function to generate non-localized routes
  defp generate_non_localized_routes(url_prefix) do
    quote do
      # Non-localized scope for backward compatibility (defaults to "en")
      scope unquote(url_prefix), PhoenixKitWeb do
        pipe_through [:browser, :phoenix_kit_auto_setup, :phoenix_kit_locale_validation]

        live_session :phoenix_kit_redirect_if_user_is_authenticated,
          on_mount: [{PhoenixKitWeb.Users.Auth, :phoenix_kit_redirect_if_authenticated_scope}] do
          live "/users/register", Users.Registration, :new, as: :user_registration

          live "/users/register/magic-link", Users.MagicLinkRegistrationRequest, :new,
            as: :user_magic_link_registration_request

          live "/users/register/complete/:token", Users.MagicLinkRegistration, :complete,
            as: :user_magic_link_registration

          live "/users/log-in", Users.Login, :new, as: :user_login
          live "/users/magic-link", Users.MagicLink, :new, as: :user_magic_link
          live "/users/reset-password", Users.ForgotPassword, :new, as: :user_reset_password

          live "/users/reset-password/:token", Users.ResetPassword, :edit,
            as: :user_reset_password_edit
        end

        live_session :phoenix_kit_current_user,
          on_mount: [{PhoenixKitWeb.Users.Auth, :phoenix_kit_mount_current_scope}] do
          live "/users/confirm/:token", Users.Confirmation, :edit, as: :user_confirmation

          live "/users/confirm", Users.ConfirmationInstructions, :new,
            as: :user_confirmation_instructions
        end

        live_session :phoenix_kit_require_authenticated_user,
          on_mount: [{PhoenixKitWeb.Users.Auth, :phoenix_kit_ensure_authenticated_scope}] do
          live "/users/settings", Users.Settings, :edit, as: :user_settings

          live "/users/settings/confirm-email/:token", Users.Settings, :confirm_email,
            as: :user_settings_confirm_email
        end

        live_session :phoenix_kit_admin,
          on_mount: [{PhoenixKitWeb.Users.Auth, :phoenix_kit_ensure_admin}] do
          live "/admin/dashboard", Live.Dashboard, :index
          live "/admin", Live.Dashboard, :index
          live "/admin/users", Live.Users.Users, :index
          live "/admin/users/new", Users.UserForm, :new, as: :user_form
          live "/admin/users/edit/:id", Users.UserForm, :edit, as: :user_form_edit
          live "/admin/users/roles", Live.Users.Roles, :index
          live "/admin/users/live_sessions", Live.Users.LiveSessions, :index
          live "/admin/users/sessions", Live.Users.Sessions, :index
          live "/admin/media", Live.Users.Media, :index
          live "/admin/media/:file_id", Live.Users.MediaDetail, :show
          live "/admin/media/selector", Live.Users.MediaSelector, :index
          live "/admin/settings", Live.Settings, :index
          live "/admin/settings/users", Live.Settings.Users, :index
          live "/admin/modules", Live.Modules, :index
          live "/admin/blogging", Live.Modules.Blogging.Index, :index
          live "/admin/blogging/:blog", Live.Modules.Blogging.Blog, :blog
          live "/admin/blogging/:blog/edit", Live.Modules.Blogging.Editor, :edit
          live "/admin/blogging/:blog/preview", Live.Modules.Blogging.Preview, :preview
          live "/admin/settings/blogging", Live.Modules.Blogging.Settings, :index
          live "/admin/settings/blogging/new", Live.Modules.Blogging.New, :new
          live "/admin/settings/blogging/:blog/edit", Live.Modules.Blogging.Edit, :edit
          # live "/admin/settings/pages", Live.Modules.Pages.Settings, :index
          live "/admin/settings/referral-codes", Live.Modules.ReferralCodes, :index
          live "/admin/settings/emails", Live.Modules.Emails.Settings, :index
          live "/admin/settings/languages", Live.Modules.Languages, :index

          live "/admin/settings/maintenance",
               Live.Modules.Maintenance.Settings,
               :index

          live "/admin/settings/seo", Live.Settings.SEO, :index

<<<<<<< HEAD
          live "/admin/settings/media", Live.Settings.Storage, :index
          live "/admin/settings/media/buckets/new", Live.Settings.Storage.BucketForm, :new
          live "/admin/settings/media/buckets/:id/edit", Live.Settings.Storage.BucketForm, :edit
          live "/admin/settings/media/dimensions", Live.Settings.Storage.Dimensions, :index
=======
          live "/admin/settings/storage", Live.Settings.Storage, :index
          live "/admin/settings/storage/buckets/new", Live.Settings.Storage.BucketForm, :new
          live "/admin/settings/storage/buckets/:id/edit", Live.Settings.Storage.BucketForm, :edit
          live "/admin/settings/storage/dimensions", Live.Settings.Storage.Dimensions, :index
>>>>>>> cad29a1f

          live "/admin/settings/media/dimensions/new/image",
               Live.Settings.Storage.DimensionForm,
               :new_image

          live "/admin/settings/media/dimensions/new/video",
               Live.Settings.Storage.DimensionForm,
               :new_video

          live "/admin/settings/media/dimensions/:id/edit",
               Live.Settings.Storage.DimensionForm,
               :edit

          live "/admin/users/referral-codes", Live.Users.ReferralCodes, :index
          live "/admin/users/referral-codes/new", Live.Users.ReferralCodeForm, :new
          live "/admin/users/referral-codes/edit/:id", Live.Users.ReferralCodeForm, :edit
          live "/admin/emails/dashboard", Live.Modules.Emails.Metrics, :index
          live "/admin/emails", Live.Modules.Emails.Emails, :index
          live "/admin/emails/email/:id", Live.Modules.Emails.Details, :show
          live "/admin/emails/queue", Live.Modules.Emails.Queue, :index
          live "/admin/emails/blocklist", Live.Modules.Emails.Blocklist, :index

          # Email Templates Management
          live "/admin/modules/emails/templates", Live.Modules.Emails.Templates, :index
          live "/admin/modules/emails/templates/new", Live.Modules.Emails.TemplateEditor, :new

          live "/admin/modules/emails/templates/:id/edit",
               Live.Modules.Emails.TemplateEditor,
               :edit

          # Entities Management
          live "/admin/entities", Live.Modules.Entities.Entities, :index, as: :entities
          live "/admin/entities/new", Live.Modules.Entities.EntityForm, :new, as: :entities_new

          live "/admin/entities/:id/edit", Live.Modules.Entities.EntityForm, :edit,
            as: :entities_edit

          live "/admin/entities/:entity_slug/data", Live.Modules.Entities.DataNavigator, :entity,
            as: :entities_data_entity

          live "/admin/entities/:entity_slug/data/new", Live.Modules.Entities.DataForm, :new,
            as: :entities_data_new

          live "/admin/entities/:entity_slug/data/:id", Live.Modules.Entities.DataForm, :show,
            as: :entities_data_show

          live "/admin/entities/:entity_slug/data/:id/edit",
               Live.Modules.Entities.DataForm,
               :edit,
               as: :entities_data_edit

          live "/admin/settings/entities", Live.Modules.Entities.EntitiesSettings, :index,
            as: :entities_settings

          # Pages Management
          # live "/admin/pages", Live.Modules.Pages.Pages, :index
          # live "/admin/pages/view", Live.Modules.Pages.View, :view
          # live "/admin/pages/edit", Live.Modules.Pages.Editor, :edit
        end
      end
    end
  end

  defp generate_blog_routes(url_prefix) do
    quote do
      # Multi-language blog routes with language prefix
      blog_scope_multi =
        case unquote(url_prefix) do
          "/" -> "/:language"
          prefix -> "#{prefix}/:language"
        end

      scope blog_scope_multi, PhoenixKitWeb do
        pipe_through [:browser, :phoenix_kit_auto_setup, :phoenix_kit_locale_validation]

        # Exclude admin paths from blogging catch-all routes
        get "/:blog", BlogController, :show, constraints: %{"blog" => ~r/^(?!admin$)/}
        get "/:blog/*path", BlogController, :show, constraints: %{"blog" => ~r/^(?!admin$)/}
      end

      # Non-localized blog routes (for when url_prefix is "/")
      blog_scope_non_localized =
        case unquote(url_prefix) do
          "/" -> "/"
          prefix -> prefix
        end

      scope blog_scope_non_localized, PhoenixKitWeb do
        pipe_through [:browser, :phoenix_kit_auto_setup, :phoenix_kit_locale_validation]

        # Exclude admin paths from blogging catch-all routes
        get "/:blog", BlogController, :show, constraints: %{"blog" => ~r/^(?!admin$)/}
        get "/:blog/*path", BlogController, :show, constraints: %{"blog" => ~r/^(?!admin$)/}
      end
    end
  end

  defmacro phoenix_kit_routes do
    # OAuth configuration is handled by PhoenixKit.Workers.OAuthConfigLoader
    # which runs synchronously during supervisor startup
    # No need for async spawn() here anymore

    # Get URL prefix at compile time and handle empty string case for router compatibility
    raw_prefix =
      try do
        PhoenixKit.Config.get_url_prefix()
      rescue
        # Fallback if config not available at compile time
        _ -> "/phoenix_kit"
      end

    url_prefix =
      case raw_prefix do
        "" -> "/"
        prefix -> prefix
      end

    # Use a generic locale pattern that accepts any valid language code format
    # This allows switching to any of the 80+ predefined languages
    # Actual validation of whether the locale is supported happens in the validation plug
    pattern = "[a-z]{2}(?:-[A-Za-z0-9]{2,})?"

    quote do
      # Generate pipeline definitions
      unquote(generate_pipelines())

      # Generate basic routes scope
      unquote(generate_basic_scope(url_prefix))

      # Generate localized routes
      unquote(generate_localized_routes(url_prefix, pattern))

      # Generate non-localized routes
      unquote(generate_non_localized_routes(url_prefix))

      # Generate blog routes (after other routes to prevent conflicts)
      unquote(generate_blog_routes(url_prefix))

      # Generate catch-all route for pages at root level (must be last)
      unquote(generate_pages_catch_all())
    end
  end

  def init(opts) do
    opts
  end

  def call(conn, :phoenix_kit_auto_setup) do
    # Add backward compatibility for layouts that use render_slot(@inner_block)
    Plug.Conn.assign(conn, :inner_block, [])
  end
end<|MERGE_RESOLUTION|>--- conflicted
+++ resolved
@@ -307,14 +307,6 @@
                :index
 
           live "/admin/settings/seo", Live.Settings.SEO, :index
-<<<<<<< HEAD
-=======
-
-          live "/admin/settings/storage", Live.Settings.Storage, :index
-          live "/admin/settings/storage/buckets/new", Live.Settings.Storage.BucketForm, :new
-          live "/admin/settings/storage/buckets/:id/edit", Live.Settings.Storage.BucketForm, :edit
-          live "/admin/settings/storage/dimensions", Live.Settings.Storage.Dimensions, :index
->>>>>>> cad29a1f
 
           live "/admin/settings/media", Live.Settings.Storage, :index
           live "/admin/settings/media/buckets/new", Live.Settings.Storage.BucketForm, :new
@@ -450,17 +442,11 @@
 
           live "/admin/settings/seo", Live.Settings.SEO, :index
 
-<<<<<<< HEAD
           live "/admin/settings/media", Live.Settings.Storage, :index
           live "/admin/settings/media/buckets/new", Live.Settings.Storage.BucketForm, :new
           live "/admin/settings/media/buckets/:id/edit", Live.Settings.Storage.BucketForm, :edit
           live "/admin/settings/media/dimensions", Live.Settings.Storage.Dimensions, :index
-=======
-          live "/admin/settings/storage", Live.Settings.Storage, :index
-          live "/admin/settings/storage/buckets/new", Live.Settings.Storage.BucketForm, :new
-          live "/admin/settings/storage/buckets/:id/edit", Live.Settings.Storage.BucketForm, :edit
-          live "/admin/settings/storage/dimensions", Live.Settings.Storage.Dimensions, :index
->>>>>>> cad29a1f
+
 
           live "/admin/settings/media/dimensions/new/image",
                Live.Settings.Storage.DimensionForm,
