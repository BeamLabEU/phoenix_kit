--- conflicted
+++ resolved
@@ -531,26 +531,22 @@
       scope blog_scope_multi, PhoenixKitWeb do
         pipe_through [:browser, :phoenix_kit_auto_setup, :phoenix_kit_locale_validation]
 
-<<<<<<< HEAD
         # Public entity form submission
         post "/entities/:entity_slug/submit", EntityFormController, :submit,
           as: :entity_form_submit
 
-        # Exclude admin paths from blogging catch-all routes
-        get "/:blog", BlogController, :show, constraints: %{"blog" => ~r/^(?!admin$)/}
-        get "/:blog/*path", BlogController, :show, constraints: %{"blog" => ~r/^(?!admin$)/}
-=======
-        # Exclude admin, sitemap, assets paths from blogging catch-all routes
+        # Exclude admin, sitemap, assets, entities paths from blogging catch-all routes
         get "/:blog", BlogController, :show,
           constraints: %{
-            "blog" => ~r/^(?!admin$|sitemap|assets$|sitemaps$|users$|webhooks$|api$|file$)/
+            "blog" =>
+              ~r/^(?!admin$|sitemap|assets$|sitemaps$|users$|webhooks$|api$|file$|entities$)/
           }
 
         get "/:blog/*path", BlogController, :show,
           constraints: %{
-            "blog" => ~r/^(?!admin$|sitemap|assets$|sitemaps$|users$|webhooks$|api$|file$)/
+            "blog" =>
+              ~r/^(?!admin$|sitemap|assets$|sitemaps$|users$|webhooks$|api$|file$|entities$)/
           }
->>>>>>> 549abf60
       end
 
       # Non-localized blog routes (for when url_prefix is "/")
@@ -563,26 +559,22 @@
       scope blog_scope_non_localized, PhoenixKitWeb do
         pipe_through [:browser, :phoenix_kit_auto_setup, :phoenix_kit_locale_validation]
 
-<<<<<<< HEAD
         # Public entity form submission
         post "/entities/:entity_slug/submit", EntityFormController, :submit,
           as: :entity_form_submit_non_localized
 
-        # Exclude admin paths from blogging catch-all routes
-        get "/:blog", BlogController, :show, constraints: %{"blog" => ~r/^(?!admin$)/}
-        get "/:blog/*path", BlogController, :show, constraints: %{"blog" => ~r/^(?!admin$)/}
-=======
-        # Exclude admin, sitemap, assets paths from blogging catch-all routes
+        # Exclude admin, sitemap, assets, entities paths from blogging catch-all routes
         get "/:blog", BlogController, :show,
           constraints: %{
-            "blog" => ~r/^(?!admin$|sitemap|assets$|sitemaps$|users$|webhooks$|api$|file$)/
+            "blog" =>
+              ~r/^(?!admin$|sitemap|assets$|sitemaps$|users$|webhooks$|api$|file$|entities$)/
           }
 
         get "/:blog/*path", BlogController, :show,
           constraints: %{
-            "blog" => ~r/^(?!admin$|sitemap|assets$|sitemaps$|users$|webhooks$|api$|file$)/
+            "blog" =>
+              ~r/^(?!admin$|sitemap|assets$|sitemaps$|users$|webhooks$|api$|file$|entities$)/
           }
->>>>>>> 549abf60
       end
     end
   end
