--- conflicted
+++ resolved
@@ -124,11 +124,8 @@
           live "/admin/users/new", Users.UserFormLive, :new
           live "/admin/users/edit/:id", Users.UserFormLive, :edit
           live "/admin/roles", Live.RolesLive, :index
-<<<<<<< HEAD
-=======
           live "/admin/live_sessions", Live.LiveSessionsLive, :index
           live "/admin/sessions", Live.SessionsLive, :index
->>>>>>> 4e82e065
         end
       end
     end
