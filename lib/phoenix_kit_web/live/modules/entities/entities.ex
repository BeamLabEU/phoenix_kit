defmodule PhoenixKitWeb.Live.Modules.Entities.Entities do
  @moduledoc """
<<<<<<< HEAD
  LiveView для просмотра и управления списком сущностей.
  Отображает все entities с фильтрацией и поиском.
  """
=======
  LiveView for listing and managing all entities.
  Provides interface for viewing, publishing, and deleting entity schemas.
  """

>>>>>>> 03829687
  use PhoenixKitWeb, :live_view

  alias PhoenixKit.Entities
  alias PhoenixKit.Settings
  alias PhoenixKit.Utils.Routes

  def mount(params, _session, socket) do
    # Set locale for LiveView process
    locale = params["locale"] || socket.assigns[:current_locale] || "en"
    Gettext.put_locale(PhoenixKitWeb.Gettext, locale)
    Process.put(:phoenix_kit_current_locale, locale)

    project_title = Settings.get_setting("project_title", "PhoenixKit")

    stats = Entities.get_system_stats()

    socket =
      socket
      |> assign(:current_locale, locale)
      |> assign(:page_title, gettext("Entities"))
      |> assign(:project_title, project_title)
      |> assign(:total_entities, stats.total_entities)
      |> assign(:active_entities, stats.active_entities)
      |> assign(:total_data_records, stats.total_data_records)
      |> assign(:selected_status, "all")
      |> assign(:search_term, "")
      |> assign(:view_mode, "table")

    {:ok, socket}
  end

  def handle_params(params, _url, socket) do
    status = params["status"] || socket.assigns.selected_status
    search_term = params["search"] || socket.assigns.search_term
    view_mode = params["view"] || "table"

    socket =
      socket
      |> assign(:selected_status, status)
      |> assign(:search_term, search_term)
      |> assign(:view_mode, view_mode)
      |> apply_filters()

    {:noreply, socket}
  end

  def handle_event("toggle_view_mode", %{"mode" => mode}, socket) do
    params = build_url_params(socket.assigns.selected_status, socket.assigns.search_term, mode)
    locale = socket.assigns[:current_locale] || "en"

    socket =
      socket
      |> push_patch(to: Routes.path("/admin/entities?#{params}", locale: locale))

    {:noreply, socket}
  end

  def handle_event("filter_by_status", %{"status" => status}, socket) do
    params = build_url_params(status, socket.assigns.search_term, socket.assigns.view_mode)
    locale = socket.assigns[:current_locale] || "en"

    socket =
      socket
      |> push_patch(to: Routes.path("/admin/entities?#{params}", locale: locale))

    {:noreply, socket}
  end

  def handle_event("search", %{"search" => %{"term" => term}}, socket) do
    params = build_url_params(socket.assigns.selected_status, term, socket.assigns.view_mode)
    locale = socket.assigns[:current_locale] || "en"

    socket =
      socket
      |> push_patch(to: Routes.path("/admin/entities?#{params}", locale: locale))

    {:noreply, socket}
  end

  def handle_event("clear_filters", _params, socket) do
    params = build_url_params("all", "", socket.assigns.view_mode)
    locale = socket.assigns[:current_locale] || "en"

    socket =
      socket
      |> push_patch(to: Routes.path("/admin/entities?#{params}", locale: locale))

    {:noreply, socket}
  end

  def handle_event("archive_entity", %{"id" => id}, socket) do
    entity = Entities.get_entity!(String.to_integer(id))

    # Update entity status to archived
    case Entities.update_entity(entity, %{status: "archived"}) do
      {:ok, _entity} ->
        entities = Entities.list_entities()
        stats = Entities.get_system_stats()

        socket =
          socket
          |> assign(:entities, entities)
          |> assign(:total_entities, stats.total_entities)
          |> assign(:active_entities, stats.active_entities)
          |> assign(:total_data_records, stats.total_data_records)
          |> put_flash(
            :info,
            gettext("Entity '%{name}' archived successfully", name: entity.display_name)
          )

        {:noreply, socket}

      {:error, _changeset} ->
        socket = put_flash(socket, :error, gettext("Failed to archive entity"))
        {:noreply, socket}
    end
  end

  def handle_event("restore_entity", %{"id" => id}, socket) do
    entity = Entities.get_entity!(String.to_integer(id))

    # Restore entity status to published
    case Entities.update_entity(entity, %{status: "published"}) do
      {:ok, _entity} ->
        entities = Entities.list_entities()
        stats = Entities.get_system_stats()

        socket =
          socket
          |> assign(:entities, entities)
          |> assign(:total_entities, stats.total_entities)
          |> assign(:active_entities, stats.active_entities)
          |> assign(:total_data_records, stats.total_data_records)
          |> put_flash(
            :info,
            gettext("Entity '%{name}' restored successfully", name: entity.display_name)
          )

        {:noreply, socket}

      {:error, _changeset} ->
        socket = put_flash(socket, :error, gettext("Failed to restore entity"))
        {:noreply, socket}
    end
  end

  # Helper Functions

  defp build_url_params(status, search_term, view_mode) do
    params = []

    params =
      if status && status != "all" do
        [{"status", status} | params]
      else
        params
      end

    params =
      if search_term && String.trim(search_term) != "" do
        [{"search", search_term} | params]
      else
        params
      end

    params =
      if view_mode && view_mode != "table" do
        [{"view", view_mode} | params]
      else
        params
      end

    URI.encode_query(params)
  end

  defp apply_filters(socket) do
    status = socket.assigns[:selected_status] || "all"
    search_term = socket.assigns[:search_term] || ""

    # Start with all entities
    entities = Entities.list_entities()

    # Apply status filter
    entities =
      if status != "all" do
        Enum.filter(entities, fn entity -> entity.status == status end)
      else
        entities
      end

    # Apply search filter
    entities =
      if String.trim(search_term) != "" do
        search_term_lower = String.downcase(search_term)

        Enum.filter(entities, fn entity ->
          name_match = String.contains?(String.downcase(entity.name || ""), search_term_lower)

          display_name_match =
            String.contains?(String.downcase(entity.display_name || ""), search_term_lower)

          name_match || display_name_match
        end)
      else
        entities
      end

    assign(socket, :entities, entities)
  end
end<|MERGE_RESOLUTION|>--- conflicted
+++ resolved
@@ -1,15 +1,9 @@
 defmodule PhoenixKitWeb.Live.Modules.Entities.Entities do
   @moduledoc """
-<<<<<<< HEAD
-  LiveView для просмотра и управления списком сущностей.
-  Отображает все entities с фильтрацией и поиском.
-  """
-=======
   LiveView for listing and managing all entities.
   Provides interface for viewing, publishing, and deleting entity schemas.
   """
 
->>>>>>> 03829687
   use PhoenixKitWeb, :live_view
 
   alias PhoenixKit.Entities
