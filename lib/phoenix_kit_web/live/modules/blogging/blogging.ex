defmodule PhoenixKitWeb.Live.Modules.Blogging do
  @moduledoc """
  Blogging module for managing site blogs and their posts.

  This keeps content in the filesystem while providing an admin-friendly UI
  for creating timestamped markdown blog posts.
  """

  alias PhoenixKit.Users.Auth.Scope
  alias PhoenixKitWeb.Live.Modules.Blogging.Storage

  # Delegate language info function to Storage
  defdelegate get_language_info(language_code), to: Storage

  @enabled_key "blogging_enabled"
  @blogs_key "blogging_blogs"
  @legacy_categories_key "blogging_categories"
  @default_blog_mode "timestamp"
  @slug_regex ~r/^[a-z0-9]+(?:-[a-z0-9]+)*$/

  @type blog :: map()

  @doc """
  Returns true when the blogging module is enabled.
  """
  @spec enabled?() :: boolean()
  def enabled? do
    settings_call(:get_boolean_setting, [@enabled_key, false])
  end

  @doc """
  Enables the blogging module.
  """
  @spec enable_system() :: {:ok, any()} | {:error, any()}
  def enable_system do
    settings_call(:update_boolean_setting, [@enabled_key, true])
  end

  @doc """
  Disables the blogging module.
  """
  @spec disable_system() :: {:ok, any()} | {:error, any()}
  def disable_system do
    settings_call(:update_boolean_setting, [@enabled_key, false])
  end

  @doc """
  Returns all configured blogs.
  """
  @spec list_blogs() :: [blog()]
  def list_blogs do
    case settings_call(:get_json_setting, [@blogs_key, nil]) do
      %{"blogs" => blogs} when is_list(blogs) ->
        normalize_blogs(blogs)

      list when is_list(list) ->
        normalize_blogs(list)

      _ ->
        legacy =
          case settings_call(:get_json_setting, [@legacy_categories_key, %{"types" => []}]) do
            %{"types" => types} when is_list(types) -> types
            other when is_list(other) -> other
            _ -> []
          end

        if legacy != [] do
          settings_call(:update_json_setting, [@blogs_key, %{"blogs" => legacy}])
        end

        normalize_blogs(legacy)
    end
  end

  @doc """
  Adds a new blog.
  """
  @spec add_blog(String.t(), String.t(), String.t() | nil) :: {:ok, blog()} | {:error, atom()}
  def add_blog(name, mode \\ @default_blog_mode, preferred_slug \\ nil) when is_binary(name) do
    trimmed = String.trim(name)
    mode = normalize_mode(mode)

    cond do
      trimmed == "" ->
        {:error, :invalid_name}

      is_nil(mode) ->
        {:error, :invalid_mode}

      true ->
        blogs = list_blogs()

        with {:ok, requested_slug} <- derive_requested_slug(preferred_slug, trimmed) do
          slug = ensure_unique_slug(requested_slug, blogs)

          blog = %{"name" => trimmed, "slug" => slug, "mode" => mode}
          updated = blogs ++ [blog]
          payload = %{"blogs" => updated}

          with {:ok, _} <- settings_call(:update_json_setting, [@blogs_key, payload]),
               :ok <- Storage.ensure_blog_root(slug) do
            {:ok, blog}
          end
        end
    end
  end

  @doc """
  Removes a blog by slug.
  """
  @spec remove_blog(String.t()) :: {:ok, any()} | {:error, any()}
  def remove_blog(slug) when is_binary(slug) do
    updated =
      list_blogs()
      |> Enum.reject(&(&1["slug"] == slug))

    settings_call(:update_json_setting, [@blogs_key, %{"blogs" => updated}])
  end

  @doc """
  Updates a blog's display name and slug.
  """
  @spec update_blog(String.t(), map() | keyword()) :: {:ok, blog()} | {:error, atom()}
  def update_blog(slug, params) when is_binary(slug) do
    blogs = list_blogs()

    case Enum.find(blogs, &(&1["slug"] == slug)) do
      nil -> {:error, :not_found}
      blog -> process_blog_update(blog, blogs, params)
    end
  end

  defp process_blog_update(blog, blogs, params) do
    with {:ok, name} <- extract_and_validate_name(blog, params),
         {:ok, sanitized_slug} <- extract_and_validate_slug(blog, params, name),
         :ok <- check_slug_uniqueness(blog, blogs, sanitized_slug) do
      apply_blog_update(blog, blogs, name, sanitized_slug)
    end
  end

<<<<<<< HEAD
        if name == "" do
          {:error, :invalid_name}
        else
          with {:ok, desired_slug} <- resolve_desired_slug(params, blog),
               :ok <- ensure_slug_available?(desired_slug, blog, blogs),
               :ok <- Storage.rename_blog_directory(blog["slug"], desired_slug),
               {:ok, _} <-
                 persist_blog_update(
                   blogs,
                   blog["slug"],
                   Map.merge(blog, %{"name" => name, "slug" => desired_slug})
                 ) do
            {:ok, Map.merge(blog, %{"name" => name, "slug" => desired_slug})}
          end
        end
=======
  defp extract_and_validate_name(blog, params) do
    name =
      params
      |> fetch_option(:name)
      |> case do
        nil -> blog["name"]
        value -> String.trim(to_string(value || ""))
      end

    if name == "", do: {:error, :invalid_name}, else: {:ok, name}
  end

  defp extract_and_validate_slug(blog, params, name) do
    desired_slug =
      params
      |> fetch_option(:slug)
      |> case do
        nil -> blog["slug"]
        value -> String.trim(to_string(value || ""))
      end

    sanitized_slug =
      case slugify(desired_slug) do
        "" -> slugify(name)
        slug_value -> slug_value
      end

    if sanitized_slug == "", do: {:error, :invalid_slug}, else: {:ok, sanitized_slug}
  end

  defp check_slug_uniqueness(blog, blogs, sanitized_slug) do
    if sanitized_slug != blog["slug"] and Enum.any?(blogs, &(&1["slug"] == sanitized_slug)) do
      {:error, :already_exists}
    else
      :ok
    end
  end

  defp apply_blog_update(blog, blogs, name, sanitized_slug) do
    updated_blog =
      blog
      |> Map.put("name", name)
      |> Map.put("slug", sanitized_slug)

    with :ok <- Storage.rename_blog_directory(blog["slug"], sanitized_slug),
         {:ok, _} <- persist_blog_update(blogs, blog["slug"], updated_blog) do
      {:ok, updated_blog}
>>>>>>> af9f8c8e
    end
  end

  @doc """
  Moves a blog to trash by renaming its directory with timestamp.
  The blog is removed from the active blogs list and its directory is renamed to:
  BLOGNAME-YYYY-MM-DD-HH-MM-SS
  """
  @spec trash_blog(String.t()) :: {:ok, String.t()} | {:error, any()}
  def trash_blog(slug) when is_binary(slug) do
    with {:ok, _} <- remove_blog(slug) do
      Storage.move_blog_to_trash(slug)
    end
  end

  @doc """
  Looks up a blog name from its slug.
  """
  @spec blog_name(String.t()) :: String.t() | nil
  def blog_name(slug) do
    Enum.find_value(list_blogs(), fn blog ->
      if blog["slug"] == slug, do: blog["name"]
    end)
  end

  @doc """
  Returns the configured storage mode for a blog slug.
  """
  @spec get_blog_mode(String.t()) :: String.t()
  def get_blog_mode(blog_slug) do
    list_blogs()
    |> Enum.find(%{}, &(&1["slug"] == blog_slug))
    |> Map.get("mode", @default_blog_mode)
  end

  @doc """
  Lists blog posts for a given blog slug.
  Accepts optional preferred_language to show titles in user's language.
  """
  @spec list_posts(String.t(), String.t() | nil) :: [Storage.post()]
  def list_posts(blog_slug, preferred_language \\ nil) do
    case get_blog_mode(blog_slug) do
      "slug" -> Storage.list_posts_slug_mode(blog_slug, preferred_language)
      _ -> Storage.list_posts(blog_slug, preferred_language)
    end
  end

  @doc """
  Creates a new blog post for the given blog using the current timestamp.
  """
  @spec create_post(String.t(), map() | keyword()) :: {:ok, Storage.post()} | {:error, any()}
  def create_post(blog_slug, opts \\ %{}) do
    scope = fetch_option(opts, :scope)
    audit_meta = audit_metadata(scope, :create)

    case get_blog_mode(blog_slug) do
      "slug" ->
        title = fetch_option(opts, :title)
        slug = fetch_option(opts, :slug)
        Storage.create_post_slug_mode(blog_slug, title, slug, audit_meta)

      _ ->
        Storage.create_post(blog_slug, audit_meta)
    end
  end

  @doc """
  Reads an existing blog post.
  """
  @spec read_post(String.t(), String.t(), String.t() | nil) ::
          {:ok, Storage.post()} | {:error, any()}
  def read_post(blog_slug, identifier, language \\ nil) do
    case get_blog_mode(blog_slug) do
      "slug" ->
        {post_slug, inferred_language} = extract_slug_and_language(blog_slug, identifier)
        Storage.read_post_slug_mode(blog_slug, post_slug, language || inferred_language)

      _ ->
        Storage.read_post(blog_slug, identifier)
    end
  end

  @doc """
  Updates a blog post and moves the file if the publication timestamp changes.
  """
  @spec update_post(String.t(), Storage.post(), map(), map() | keyword()) ::
          {:ok, Storage.post()} | {:error, any()}
  def update_post(blog_slug, post, params, opts \\ %{}) do
    audit_meta =
      opts
      |> fetch_option(:scope)
      |> audit_metadata(:update)

    mode =
      Map.get(post, :mode) ||
        Map.get(post, "mode") ||
        mode_atom(get_blog_mode(blog_slug))

    case mode do
      :slug -> Storage.update_post_slug_mode(blog_slug, post, params, audit_meta)
      _ -> Storage.update_post(blog_slug, post, params, audit_meta)
    end
  end

  @doc """
  Adds a new language file to an existing post.
  """
  @spec add_language_to_post(String.t(), String.t(), String.t()) ::
          {:ok, Storage.post()} | {:error, any()}
  def add_language_to_post(blog_slug, identifier, language_code) do
    case get_blog_mode(blog_slug) do
      "slug" ->
        {post_slug, _} = extract_slug_and_language(blog_slug, identifier)
        Storage.add_language_to_post_slug_mode(blog_slug, post_slug, language_code)

      _ ->
        Storage.add_language_to_post(blog_slug, identifier, language_code)
    end
  end

  # Legacy wrappers (deprecated)
  def list_entries(blog_slug, preferred_language \\ nil),
    do: list_posts(blog_slug, preferred_language)

  def create_entry(blog_slug), do: create_post(blog_slug)

  def read_entry(blog_slug, relative_path), do: read_post(blog_slug, relative_path)

  def update_entry(blog_slug, post, params), do: update_post(blog_slug, post, params)

  def add_language_to_entry(blog_slug, post_path, language_code),
    do: add_language_to_post(blog_slug, post_path, language_code)

  @doc """
  Generates a slug from a user-provided blog name.
  Returns empty string if the name contains only invalid characters.
  """
  @spec slugify(String.t()) :: String.t()
  def slugify(name) when is_binary(name) do
    name
    |> String.downcase()
    |> String.replace(~r/[^a-z0-9]+/u, "-")
    |> String.trim("-")
  end

  @doc """
  Returns true when the slug matches the allowed lowercase letters, numbers, and hyphen pattern.
  """
  @spec valid_slug?(String.t()) :: boolean()
  def valid_slug?(slug) when is_binary(slug) do
    slug != "" and Regex.match?(@slug_regex, slug)
  end

  def valid_slug?(_), do: false

  defp settings_module do
    Application.get_env(:phoenix_kit, :blogging_settings_module, PhoenixKit.Settings)
  end

  defp settings_call(fun, args) do
    apply(settings_module(), fun, args)
  end

  defp normalize_blogs(blogs) do
    blogs
    |> Enum.map(&normalize_blog_keys/1)
    |> Enum.map(fn
      %{"mode" => mode} = blog when mode in ["timestamp", "slug"] ->
        blog

      blog ->
        Map.put(blog, "mode", @default_blog_mode)
    end)
  end

  defp normalize_blog_keys(blog) when is_map(blog) do
    Enum.reduce(blog, %{}, fn
      {key, value}, acc when is_binary(key) ->
        Map.put(acc, key, value)

      {key, value}, acc when is_atom(key) ->
        Map.put(acc, Atom.to_string(key), value)

      {key, value}, acc ->
        Map.put(acc, to_string(key), value)
    end)
  end

  defp normalize_blog_keys(other), do: other

  defp normalize_mode(mode) when is_binary(mode) do
    mode
    |> String.downcase()
    |> case do
      "slug" -> "slug"
      "timestamp" -> "timestamp"
      _ -> nil
    end
  end

  defp normalize_mode(mode) when is_atom(mode), do: normalize_mode(Atom.to_string(mode))
  defp normalize_mode(_), do: nil

  defp fetch_option(opts, key) when is_map(opts) do
    Map.get(opts, key) || Map.get(opts, Atom.to_string(key))
  end

  defp fetch_option(opts, key) when is_list(opts) do
    if Keyword.keyword?(opts) do
      Keyword.get(opts, key)
    else
      nil
    end
  end

  defp fetch_option(_, _), do: nil

  defp audit_metadata(nil, _action), do: %{}

  defp audit_metadata(scope, action) do
    user_id =
      scope
      |> Scope.user_id()
      |> normalize_audit_value()

    user_email =
      scope
      |> Scope.user_email()
      |> normalize_audit_value()

    base =
      case action do
        :create ->
          %{
            created_by_id: user_id,
            created_by_email: user_email
          }

        _ ->
          %{}
      end

    base
    |> maybe_put_audit(:updated_by_id, user_id)
    |> maybe_put_audit(:updated_by_email, user_email)
  end

  defp normalize_audit_value(nil), do: nil
  defp normalize_audit_value(value) when is_binary(value), do: String.trim(value)
  defp normalize_audit_value(value), do: to_string(value)

  defp maybe_put_audit(map, _key, nil), do: map
  defp maybe_put_audit(map, key, value), do: Map.put(map, key, value)

  defp persist_blog_update(blogs, slug, updated_blog) do
    updated =
      Enum.map(blogs, fn
        %{"slug" => ^slug} -> updated_blog
        other -> other
      end)

    settings_call(:update_json_setting, [@blogs_key, %{"blogs" => updated}])
  end

  defp derive_requested_slug(nil, fallback_name) do
    slugified = slugify(fallback_name)
    if slugified == "", do: {:error, :invalid_slug}, else: {:ok, slugified}
  end

  defp derive_requested_slug(slug, fallback_name) when is_binary(slug) do
    trimmed = slug |> String.trim()

    cond do
      trimmed == "" ->
        slugified = slugify(fallback_name)
        if slugified == "", do: {:error, :invalid_slug}, else: {:ok, slugified}

      valid_slug?(trimmed) ->
        {:ok, trimmed}

      true ->
        {:error, :invalid_slug}
    end
  end

  defp derive_requested_slug(_other, fallback_name) do
    slugified = slugify(fallback_name)
    if slugified == "", do: {:error, :invalid_slug}, else: {:ok, slugified}
  end

  defp resolve_desired_slug(params, blog) do
    case fetch_option(params, :slug) do
      nil ->
        {:ok, blog["slug"]}

      value ->
        trimmed =
          value
          |> to_string()
          |> String.trim()

        cond do
          trimmed == "" ->
            {:error, :invalid_slug}

          trimmed == blog["slug"] ->
            {:ok, trimmed}

          valid_slug?(trimmed) ->
            {:ok, trimmed}

          true ->
            {:error, :invalid_slug}
        end
    end
  end

  defp ensure_slug_available?(slug, blog, blogs) do
    if slug != blog["slug"] and Enum.any?(blogs, &(&1["slug"] == slug)) do
      {:error, :already_exists}
    else
      :ok
    end
  end

  defp ensure_unique_slug(slug, blogs), do: ensure_unique_slug(slug, blogs, 2)

  defp ensure_unique_slug(slug, blogs, counter) do
    if Enum.any?(blogs, &(&1["slug"] == slug)) do
      ensure_unique_slug("#{slug}-#{counter}", blogs, counter + 1)
    else
      slug
    end
  end

  defp mode_atom("slug"), do: :slug
  defp mode_atom(_), do: :timestamp

  defp extract_slug_and_language(_blog_slug, nil), do: {"", nil}

  defp extract_slug_and_language(blog_slug, identifier) do
    identifier
    |> to_string()
    |> String.trim()
    |> String.trim_leading("/")
    |> String.split("/", trim: true)
    |> drop_blog_prefix(blog_slug)
    |> case do
      [] ->
        {"", nil}

      [slug] ->
        {slug, nil}

      [slug | rest] ->
        language =
          rest
          |> List.first()
          |> case do
            nil -> nil
            <<>> -> nil
            lang_file -> String.replace_suffix(lang_file, ".phk", "")
          end

        {slug, language}
    end
  end

  # Only drop blog prefix if there are more elements after it
  # This prevents dropping the post slug when it matches the blog slug
  defp drop_blog_prefix([blog_slug | rest], blog_slug) when rest != [], do: rest
  defp drop_blog_prefix(list, _), do: list
end<|MERGE_RESOLUTION|>--- conflicted
+++ resolved
@@ -138,23 +138,6 @@
     end
   end
 
-<<<<<<< HEAD
-        if name == "" do
-          {:error, :invalid_name}
-        else
-          with {:ok, desired_slug} <- resolve_desired_slug(params, blog),
-               :ok <- ensure_slug_available?(desired_slug, blog, blogs),
-               :ok <- Storage.rename_blog_directory(blog["slug"], desired_slug),
-               {:ok, _} <-
-                 persist_blog_update(
-                   blogs,
-                   blog["slug"],
-                   Map.merge(blog, %{"name" => name, "slug" => desired_slug})
-                 ) do
-            {:ok, Map.merge(blog, %{"name" => name, "slug" => desired_slug})}
-          end
-        end
-=======
   defp extract_and_validate_name(blog, params) do
     name =
       params
@@ -202,7 +185,6 @@
     with :ok <- Storage.rename_blog_directory(blog["slug"], sanitized_slug),
          {:ok, _} <- persist_blog_update(blogs, blog["slug"], updated_blog) do
       {:ok, updated_blog}
->>>>>>> af9f8c8e
     end
   end
 
@@ -493,40 +475,6 @@
     if slugified == "", do: {:error, :invalid_slug}, else: {:ok, slugified}
   end
 
-  defp resolve_desired_slug(params, blog) do
-    case fetch_option(params, :slug) do
-      nil ->
-        {:ok, blog["slug"]}
-
-      value ->
-        trimmed =
-          value
-          |> to_string()
-          |> String.trim()
-
-        cond do
-          trimmed == "" ->
-            {:error, :invalid_slug}
-
-          trimmed == blog["slug"] ->
-            {:ok, trimmed}
-
-          valid_slug?(trimmed) ->
-            {:ok, trimmed}
-
-          true ->
-            {:error, :invalid_slug}
-        end
-    end
-  end
-
-  defp ensure_slug_available?(slug, blog, blogs) do
-    if slug != blog["slug"] and Enum.any?(blogs, &(&1["slug"] == slug)) do
-      {:error, :already_exists}
-    else
-      :ok
-    end
-  end
 
   defp ensure_unique_slug(slug, blogs), do: ensure_unique_slug(slug, blogs, 2)
 
