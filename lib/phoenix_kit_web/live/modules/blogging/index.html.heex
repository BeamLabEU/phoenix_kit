<PhoenixKitWeb.Components.LayoutWrapper.app_layout
  flash={@flash}
  phoenix_kit_current_scope={assigns[:phoenix_kit_current_scope]}
  page_title={@page_title}
  current_path={@current_path}
  project_title={@project_title}
  current_locale={@current_locale}
>
  <div class="container flex-col mx-auto px-4 py-6">
    <%!-- Header Section --%>
    <header class="w-full relative mb-6">
      <%!-- Back Button (Left aligned) --%>
      <.link
        navigate={Routes.path("/admin/dashboard", locale: @current_locale)}
        class="btn btn-outline btn-primary btn-sm absolute left-0 top-0 -mb-12"
      >
        <.icon name="hero-arrow-left" class="w-4 h-4" /> Back to Dashboard
      </.link>

      <%!-- Title Section --%>
      <div class="text-center">
        <h1 class="text-4xl font-bold text-base-content mb-3">{gettext("Content Overview")}</h1>
        <p class="text-lg text-base-content">
          {gettext(
            "Monitor publishing activity, jump into blog workspaces, and guide your team toward new content opportunities."
          )}
        </p>
      </div>
    </header>

    <div class="space-y-8">
      <%= if @empty_state? do %>
        <div class="card bg-base-100 border border-dashed border-base-300 shadow-sm">
          <div class="card-body items-center text-center space-y-4">
            <div class="rounded-full bg-base-200 p-3 text-primary">
              <.icon name="hero-document-text" class="w-8 h-8" />
            </div>
            <h2 class="text-2xl font-semibold text-base-content">{gettext("No blogs yet")}</h2>
            <p class="text-base text-base-content/70 max-w-xl">
              {gettext(
                "Blogs let you organize content into themed workspaces with their own publishing flows. Set up your first blog to start drafting posts."
              )}
            </p>
            <div class="flex flex-wrap justify-center gap-3">
              <.link
                navigate={Routes.path("/admin/settings/blogging/new", locale: @current_locale)}
                class="btn btn-primary btn-sm"
              >
                <.icon name="hero-plus" class="w-4 h-4 mr-1" /> {gettext("Create Blog")}
              </.link>
              <.link
                navigate={Routes.path("/admin/settings/blogging", locale: @current_locale)}
                class="btn btn-outline btn-sm"
              >
                <.icon name="hero-information-circle" class="w-4 h-4 mr-1" /> {gettext(
                  "Learn More"
                )}
              </.link>
            </div>
          </div>
        </div>
      <% else %>
        <div class="grid gap-4 md:grid-cols-2 xl:grid-cols-4">
          <div class="stat bg-base-100 shadow-sm rounded-lg border border-base-200">
            <div class="stat-title text-sm text-base-content/70">{gettext("Total Blogs")}</div>
            <div class="stat-value text-3xl text-base-content">
              {@dashboard_summary.total_blogs}
            </div>
          </div>
          <div class="stat bg-base-100 shadow-sm rounded-lg border border-base-200">
            <div class="stat-title text-sm text-base-content/70">{gettext("Total Posts")}</div>
            <div class="stat-value text-3xl text-base-content">
              {@dashboard_summary.total_posts}
            </div>
          </div>
          <div class="stat bg-base-100 shadow-sm rounded-lg border border-base-200">
            <div class="stat-title text-sm text-base-content/70">{gettext("Published")}</div>
            <div class="stat-value text-3xl text-base-content">
              {@dashboard_summary.published_posts}
            </div>
            <div class="stat-desc text-xs text-base-content/60">
              {gettext("Drafts: %{count}", count: @dashboard_summary.draft_posts)}
            </div>
          </div>
          <div class="stat bg-base-100 shadow-sm rounded-lg border border-base-200">
            <div class="stat-title text-sm text-base-content/70">{gettext("Archived Posts")}</div>
            <div class="stat-value text-3xl text-base-content">
              {@dashboard_summary.archived_posts}
            </div>
          </div>
        </div>

        <div class="grid gap-4 md:grid-cols-2 xl:grid-cols-3">
          <%= for insight <- @dashboard_insights do %>
            <div class="card bg-base-100 shadow-sm border border-base-200 hover:border-primary/60 transition h-full">
              <div class="card-body space-y-4 h-full flex flex-col">
                <div class="flex items-start justify-between gap-3">
                  <div class="space-y-2">
                    <h3 class="text-xl font-semibold text-base-content">{insight.name}</h3>
                    <p class="text-xs text-base-content/60">
                      {gettext("Slug")}: <code class="font-mono">{insight.slug}</code>
                    </p>
                    <p class="text-xs text-base-content/60">
                      <span class="whitespace-nowrap">{gettext("Last published")}: </span>
                      <%= if insight.last_published_at_text do %>
                        <span class="whitespace-nowrap">{insight.last_published_at_text}</span>
                      <% else %>
                        {gettext("No published posts yet")}
                      <% end %>
                    </p>
                  </div>
                  <span class={[
                    "badge badge-lg text-xs px-4 py-3 whitespace-nowrap",
                    if(insight.mode == "slug", do: "badge-primary", else: "badge-ghost")
                  ]}>
                    <%= if insight.mode == "slug" do %>
                      {gettext("Slug-based")}
                    <% else %>
                      {gettext("Timestamp-based")}
                    <% end %>
                  </span>
                </div>

                <div class="grid grid-cols-3 gap-3">
                  <div class="rounded-lg bg-base-200/60 px-3 py-2 text-center">
                    <p class="text-xs uppercase tracking-wide text-base-content/60 min-h-[1.25rem] flex items-center justify-center">
                      {gettext("Posts")}
                    </p>
                    <p class="font-semibold text-base-content">{insight.posts_count}</p>
                  </div>
                  <div class="rounded-lg bg-success/10 px-3 py-2 text-center">
                    <p class="text-xs uppercase tracking-wide text-success min-h-[1.25rem] flex items-center justify-center">
                      {gettext("Published")}
                    </p>
                    <p class="font-semibold text-success">{insight.published_count}</p>
                  </div>
                  <div class="rounded-lg bg-warning/10 px-3 py-2 text-center">
                    <p class="text-xs uppercase tracking-wide text-warning min-h-[1.25rem] flex items-center justify-center">
                      {gettext("Drafts")}
                    </p>
                    <p class="font-semibold text-warning">{insight.draft_count}</p>
                  </div>
                </div>

                <div class="min-h-[2rem]">
                  <%= if insight.languages != [] do %>
                    <div class="flex flex-wrap gap-2">
                      <span class="text-xs font-medium uppercase text-base-content/60">
                        {gettext("Languages")}:
                      </span>
                      <%= for language <- insight.languages do %>
                        <span class="badge badge-ghost badge-sm px-2 py-1">
                          {String.upcase(language)}
                        </span>
                      <% end %>
                    </div>
                  <% else %>
                    <p class="text-xs text-base-content/60">
                      {gettext("Languages")}:
                      <span class="badge badge-ghost badge-sm px-2 py-1 uppercase">
                        {gettext("N/A")}
                      </span>
                    </p>
                  <% end %>
                </div>

                <div class="flex gap-2 mt-auto">
                  <.link
                    navigate={
                      Routes.path("/admin/blogging/#{insight.slug}", locale: @current_locale)
                    }
                    class="btn btn-outline btn-sm"
                  >
                    <.icon name="hero-arrow-top-right-on-square" class="w-4 h-4 mr-1" />
                    {gettext("Admin")}
                  </.link>
                  <.link
                    navigate={Routes.path("/admin/settings/blogging", locale: @current_locale)}
                    class="btn btn-outline btn-sm"
                  >
                    <.icon name="hero-cog-6-tooth" class="w-4 h-4 mr-1" />
                    {gettext("Settings")}
                  </.link>
                  <% blog_slug = insight.slug %>
                  <% url_prefix =
                    PhoenixKit.Config.get_url_prefix()
                    |> case do
<<<<<<< HEAD
=======
                      nil -> ""
>>>>>>> d7cd2dc3
                      "/" -> ""
                      prefix -> prefix
                    end %>
                  <% public_url = url_prefix <> "/:locale/" <> blog_slug <> "/…" %>
                  <a
                    href={public_url}
                    target="_blank"
                    rel="noopener"
                    class="btn btn-outline btn-sm"
                    aria-label={gettext("View public blog")}
                  >
                    <.icon name="hero-globe-alt" class="w-4 h-4 mr-1" />
                    {gettext("View")}
                  </a>
                </div>
              </div>
            </div>
          <% end %>
        </div>
      <% end %>
    </div>
  </div>
</PhoenixKitWeb.Components.LayoutWrapper.app_layout><|MERGE_RESOLUTION|>--- conflicted
+++ resolved
@@ -185,10 +185,7 @@
                   <% url_prefix =
                     PhoenixKit.Config.get_url_prefix()
                     |> case do
-<<<<<<< HEAD
-=======
                       nil -> ""
->>>>>>> d7cd2dc3
                       "/" -> ""
                       prefix -> prefix
                     end %>
