defmodule PhoenixKitWeb.Live.EmailTracking.EmailQueueLive do
  @moduledoc """
  LiveView for email queue monitoring and rate limit management.

  Provides real-time monitoring of email sending activity, rate limiting status,
  and queue management functionality for the email tracking system.

  ## Features

  - **Real-time Activity**: Live updates of recent email sending activity
  - **Rate Limit Monitoring**: Current rate limit status and usage
  - **Failed Email Management**: Retry and management of failed emails
  - **Bulk Operations**: Pause/resume email sending, bulk retry
  - **Provider Status**: Monitor email provider health and performance
  - **Alert Management**: Configure alerts for rate limits and failures

  ## Route

<<<<<<< HEAD
  This LiveView is mounted at `{prefix}/admin/email-queue` and requires
=======
  This LiveView is mounted at `{prefix}/admin/emails/queue` and requires
>>>>>>> 1c66221c
  appropriate admin permissions.

  Note: `{prefix}` is your configured PhoenixKit URL prefix (default: `/phoenix_kit`).

  ## Usage

      # In your Phoenix router
      live "/email-queue", PhoenixKitWeb.Live.EmailTracking.EmailQueueLive, :index

  ## Permissions

  Access is restricted to users with admin or owner roles in PhoenixKit.
  """

  use PhoenixKitWeb, :live_view

  require Logger

  alias PhoenixKit.EmailTracking
  alias PhoenixKit.EmailTracking.{EmailLog, RateLimiter}
  alias PhoenixKit.Settings
  alias PhoenixKit.Utils.Date, as: UtilsDate
  alias PhoenixKit.Utils.Routes

  import PhoenixKitWeb.Components.Core.Icons, only: [icon_arrow_left: 1]

  # Auto-refresh every 10 seconds for real-time monitoring
  @refresh_interval 10_000

  ## --- Lifecycle Callbacks ---

  @impl true
  def mount(_params, session, socket) do
    # Check if email tracking is enabled
    if EmailTracking.enabled?() do
      # Get current path for navigation
      current_path = get_current_path(socket, session)

      # Get project title from settings
      project_title = Settings.get_setting("project_title", "PhoenixKit")

      # Schedule periodic refresh for real-time updates
      if connected?(socket) do
        Process.send_after(self(), :refresh_queue, @refresh_interval)
      end

      socket =
        socket
        |> assign(:current_path, current_path)
        |> assign(:project_title, project_title)
        |> assign(:loading, true)
        |> assign(:recent_activity, [])
        |> assign(:rate_limit_status, %{})
        |> assign(:failed_emails, [])
        |> assign(:system_status, %{})
        |> assign(:selected_emails, [])
        |> assign(:bulk_action, nil)
        |> assign(:last_updated, DateTime.utc_now())
        |> load_queue_data()

      {:ok, socket}
    else
      {:ok,
       socket
       |> put_flash(:error, "Email tracking is not enabled")
       |> push_navigate(to: Routes.path("/admin"))}
    end
  end

  ## --- Event Handlers ---

  @impl true
  def handle_event("refresh", _params, socket) do
    {:noreply,
     socket
     |> assign(:loading, true)
     |> load_queue_data()}
  end

  @impl true
  def handle_event("retry_email", %{"email_id" => email_id}, socket) do
    case Integer.parse(email_id) do
      {id, _} ->
        case retry_failed_email(id) do
          {:ok, _log} ->
            {:noreply,
             socket
             |> put_flash(:info, "Email queued for retry")
             |> load_queue_data()}

          {:error, reason} ->
            {:noreply,
             socket
             |> put_flash(:error, "Failed to retry email: #{reason}")}
        end

      _ ->
        {:noreply,
         socket
         |> put_flash(:error, "Invalid email ID")}
    end
  end

  @impl true
  def handle_event("toggle_email_selection", %{"email_id" => email_id}, socket) do
    case Integer.parse(email_id) do
      {id, _} ->
        selected = socket.assigns.selected_emails

        new_selected =
          if id in selected do
            List.delete(selected, id)
          else
            [id | selected]
          end

        {:noreply,
         socket
         |> assign(:selected_emails, new_selected)}

      _ ->
        {:noreply, socket}
    end
  end

  @impl true
  def handle_event("select_all_failed", _params, socket) do
    all_failed_ids = Enum.map(socket.assigns.failed_emails, & &1.id)

    {:noreply,
     socket
     |> assign(:selected_emails, all_failed_ids)}
  end

  @impl true
  def handle_event("clear_selection", _params, socket) do
    {:noreply,
     socket
     |> assign(:selected_emails, [])
     |> assign(:bulk_action, nil)}
  end

  @impl true
  def handle_event("set_bulk_action", %{"action" => action}, socket) do
    {:noreply,
     socket
     |> assign(:bulk_action, action)}
  end

  @impl true
  def handle_event("execute_bulk_action", _params, socket) do
    case socket.assigns.bulk_action do
      "retry" ->
        execute_bulk_retry(socket)

      "delete" ->
        execute_bulk_delete(socket)

      _ ->
        {:noreply,
         socket
         |> put_flash(:error, "Invalid bulk action")}
    end
  end

  @impl true
  def handle_event("reset_rate_limits", _params, socket) do
    # This would reset rate limit counters (implementation would depend on storage)
    {:noreply,
     socket
     |> put_flash(:info, "Rate limits reset")
     |> load_queue_data()}
  end

  @impl true
  def handle_info(:refresh_queue, socket) do
    # Schedule next refresh
    Process.send_after(self(), :refresh_queue, @refresh_interval)

    {:noreply,
     socket
     |> assign(:last_updated, DateTime.utc_now())
     |> load_queue_data()}
  end

<<<<<<< HEAD
  ## --- Template ---

  @impl true
  def render(assigns) do
    ~H"""
    <PhoenixKitWeb.Components.LayoutWrapper.app_layout
      flash={@flash}
      phoenix_kit_current_scope={assigns[:phoenix_kit_current_scope]}
      page_title="Email Queue"
      current_path={@current_path}
      project_title={@project_title}
    >
      <div class="container flex-col mx-auto px-4 py-6">
        <%!-- Header Section --%>
        <header class="w-full relative mb-6">
          <%!-- Back Button --%>
          <.link
            navigate={Routes.path("/admin")}
            class="btn btn-outline btn-primary btn-sm absolute left-0 top-0 -mb-12"
          >
            <.icon_arrow_left />
            Back to Admin
          </.link>

          <%!-- Title Section --%>
          <div class="text-center">
            <h1 class="text-4xl font-bold text-base-content mb-3">
              📬 Email Queue
            </h1>
            <p class="text-lg text-base-content/70">
              Real-time monitoring and management of email sending activity
            </p>
          </div>
        </header>

        <%!-- Controls Section --%>
        <div class="flex flex-col lg:flex-row lg:items-center lg:justify-between mb-6 gap-4">
          <%!-- Status Indicators --%>
          <div class="flex flex-wrap gap-2">
            <div class="badge badge-success gap-2">
              <div class="w-2 h-2 bg-current rounded-full animate-pulse"></div>
              System Active
            </div>
            <div class="badge badge-info">
              Last Updated: {UtilsDate.format_time_with_user_format(@last_updated)}
            </div>
          </div>

          <%!-- Action Buttons --%>
          <div class="flex gap-2">
            <button
              class="btn btn-sm btn-outline"
              phx-click="refresh"
              disabled={@loading}
            >
              <%= if @loading do %>
                <span class="loading loading-spinner loading-xs"></span>
              <% else %>
                <svg class="w-4 h-4" fill="none" stroke="currentColor" viewBox="0 0 24 24">
                  <path
                    stroke-linecap="round"
                    stroke-linejoin="round"
                    stroke-width="2"
                    d="M4 4v5h.582m15.356 2A8.001 8.001 0 004.582 9m0 0H9m11 11v-5h-.581m0 0a8.003 8.003 0 01-15.357-2m15.357 2H15"
                  />
                </svg>
              <% end %>
              Refresh
            </button>

            <button
              class="btn btn-sm btn-warning"
              phx-click="reset_rate_limits"
            >
              Reset Limits
            </button>
          </div>
        </div>

        <%!-- Loading State --%>
        <%= if @loading do %>
          <div class="flex justify-center items-center h-32">
            <span class="loading loading-spinner loading-lg"></span>
            <span class="ml-3 text-lg">Loading queue data...</span>
          </div>
        <% else %>
          <%!-- Rate Limit Status Cards --%>
          <div class="grid grid-cols-1 md:grid-cols-3 gap-4 mb-6">
            <%!-- Global Rate Limit --%>
            <div class="card bg-base-100 shadow-sm">
              <div class="card-body p-4">
                <h3 class="card-title text-sm">Global Rate Limit</h3>
                <div class="flex items-center justify-between">
                  <div>
                    <p class="text-2xl font-bold">{@rate_limit_status.global[:count] || 0}</p>
                    <p class="text-sm text-base-content/60">
                      of {format_number(@rate_limit_status.global[:limit] || 10000)}
                    </p>
                  </div>
                  <div
                    class="radial-progress text-primary"
                    style={"--value:#{@rate_limit_status.global[:percentage] || 0}"}
                  >
                    {@rate_limit_status.global[:percentage] || 0}%
                  </div>
                </div>
              </div>
            </div>

            <%!-- Active Blocks --%>
            <div class="card bg-base-100 shadow-sm">
              <div class="card-body p-4">
                <h3 class="card-title text-sm">Active Blocks</h3>
                <div class="flex items-center justify-between">
                  <div>
                    <p class="text-2xl font-bold">
                      {@rate_limit_status.blocklist[:active_blocks] || 0}
                    </p>
                    <p class="text-sm text-base-content/60">blocked addresses</p>
                  </div>
                  <div class="text-warning">
                    <svg class="w-8 h-8" fill="currentColor" viewBox="0 0 20 20">
                      <path
                        fill-rule="evenodd"
                        d="M13.477 14.89A6 6 0 015.11 6.524l8.367 8.368zm1.414-1.414L6.524 5.11a6 6 0 018.367 8.367zM18 10a8 8 0 11-16 0 8 8 0 0116 0z"
                        clip-rule="evenodd"
                      />
                    </svg>
                  </div>
                </div>
              </div>
            </div>

            <%!-- Failed Emails --%>
            <div class="card bg-base-100 shadow-sm">
              <div class="card-body p-4">
                <h3 class="card-title text-sm">Failed Emails</h3>
                <div class="flex items-center justify-between">
                  <div>
                    <p class="text-2xl font-bold">{length(@failed_emails)}</p>
                    <p class="text-sm text-base-content/60">need attention</p>
                  </div>
                  <div class="text-error">
                    <svg class="w-8 h-8" fill="currentColor" viewBox="0 0 20 20">
                      <path
                        fill-rule="evenodd"
                        d="M8.257 3.099c.765-1.36 2.722-1.36 3.486 0l5.58 9.92c.75 1.334-.213 2.98-1.742 2.98H4.42c-1.53 0-2.493-1.646-1.743-2.98l5.58-9.92zM11 13a1 1 0 11-2 0 1 1 0 012 0zm-1-8a1 1 0 00-1 1v3a1 1 0 002 0V6a1 1 0 00-1-1z"
                        clip-rule="evenodd"
                      />
                    </svg>
                  </div>
                </div>
              </div>
            </div>
          </div>

          <%!-- Main Content Grid --%>
          <div class="grid grid-cols-1 lg:grid-cols-2 gap-6">
            <%!-- Recent Activity --%>
            <div class="card bg-base-100 shadow-sm">
              <div class="card-body">
                <h2 class="card-title text-lg mb-4">Recent Activity</h2>
                <%= if length(@recent_activity) > 0 do %>
                  <div class="space-y-3 max-h-80 overflow-y-auto">
                    <%= for email <- @recent_activity do %>
                      <div class="flex items-center justify-between p-3 bg-base-200 rounded">
                        <div class="flex-1">
                          <p class="font-medium text-sm">{email.to}</p>
                          <p class="text-xs text-base-content/60">{email.subject}</p>
                          <p class="text-xs text-base-content/50">
                            {UtilsDate.format_datetime_with_user_format(email.sent_at)}
                          </p>
                        </div>
                        <div class="flex items-center gap-2">
                          <span class={[
                            "badge badge-xs",
                            (email.status == "sent" && "badge-primary") ||
                              (email.status == "delivered" && "badge-success") ||
                              (email.status == "failed" && "badge-error") ||
                              "badge-ghost"
                          ]}>
                            {email.status}
                          </span>
                          <span class="text-xs text-base-content/60">{email.provider}</span>
                        </div>
                      </div>
                    <% end %>
                  </div>
                <% else %>
                  <div class="text-center text-base-content/50 py-8">
                    No recent email activity
                  </div>
                <% end %>
              </div>
            </div>

            <%!-- Failed Emails Management --%>
            <div class="card bg-base-100 shadow-sm">
              <div class="card-body">
                <div class="flex items-center justify-between mb-4">
                  <h2 class="card-title text-lg">Failed Emails</h2>
                  <%= if length(@failed_emails) > 0 do %>
                    <div class="flex gap-2">
                      <%= if length(@selected_emails) > 0 do %>
                        <div class="dropdown dropdown-end">
                          <div tabindex="0" role="button" class="btn btn-sm btn-outline">
                            Actions ({length(@selected_emails)})
                          </div>
                          <ul
                            tabindex="0"
                            class="dropdown-content z-[1] menu p-2 shadow bg-base-100 rounded-box w-52"
                          >
                            <li>
                              <a phx-click="set_bulk_action" phx-value-action="retry">
                                Retry Selected
                              </a>
                            </li>
                            <li>
                              <a phx-click="set_bulk_action" phx-value-action="delete">
                                Delete Selected
                              </a>
                            </li>
                          </ul>
                        </div>
                        <button class="btn btn-sm btn-ghost" phx-click="clear_selection">
                          Clear
                        </button>
                      <% else %>
                        <button class="btn btn-sm btn-outline" phx-click="select_all_failed">
                          Select All
                        </button>
                      <% end %>
                    </div>
                  <% end %>
                </div>

                <%= if @bulk_action do %>
                  <div class="alert alert-warning mb-4">
                    <svg class="stroke-current shrink-0 w-6 h-6" fill="none" viewBox="0 0 24 24">
                      <path
                        stroke-linecap="round"
                        stroke-linejoin="round"
                        stroke-width="2"
                        d="M12 9v2m0 4h.01m-6.938 4h13.856c1.54 0 2.502-1.667 1.732-2.5L13.732 4c-.77-.833-1.964-.833-2.732 0L3.732 16c-.77.833.192 2.5 1.732 2.5z"
                      />
                    </svg>
                    <span>
                      Are you sure you want to {@bulk_action} {length(@selected_emails)} emails?
                    </span>
                    <div>
                      <button class="btn btn-sm btn-primary" phx-click="execute_bulk_action">
                        Confirm
                      </button>
                      <button class="btn btn-sm btn-ghost" phx-click="clear_selection">
                        Cancel
                      </button>
                    </div>
                  </div>
                <% end %>

                <%= if length(@failed_emails) > 0 do %>
                  <div class="space-y-2 max-h-80 overflow-y-auto">
                    <%= for email <- @failed_emails do %>
                      <div class="flex items-center justify-between p-3 bg-base-200 rounded">
                        <div class="flex items-center gap-3">
                          <input
                            type="checkbox"
                            class="checkbox checkbox-sm"
                            checked={email.id in @selected_emails}
                            phx-click="toggle_email_selection"
                            phx-value-email_id={email.id}
                          />
                          <div class="flex-1">
                            <p class="font-medium text-sm">{email.to}</p>
                            <p class="text-xs text-base-content/60">{email.subject}</p>
                            <p class="text-xs text-error">{email.error_message}</p>
                          </div>
                        </div>
                        <div class="flex items-center gap-2">
                          <span class="badge badge-xs badge-error">
                            Retry #{email.retry_count || 0}
                          </span>
                          <button
                            class="btn btn-xs btn-outline"
                            phx-click="retry_email"
                            phx-value-email_id={email.id}
                          >
                            Retry
                          </button>
                        </div>
                      </div>
                    <% end %>
                  </div>
                <% else %>
                  <div class="text-center text-base-content/50 py-8">
                    No failed emails 🎉
                  </div>
                <% end %>
              </div>
            </div>
          </div>
        <% end %>
      </div>
    </PhoenixKitWeb.Components.LayoutWrapper.app_layout>
    """
  end

  ## --- Private Functions ---

  defp get_current_path(_socket, _session) do
    Routes.path("/admin/email-queue")
=======
  ## --- Private Functions ---

  defp get_current_path(_socket, _session) do
    Routes.path("/admin/emails/queue")
>>>>>>> 1c66221c
  end

  defp load_queue_data(socket) do
    recent_activity = load_recent_activity()
    rate_limit_status = RateLimiter.get_rate_limit_status()
    failed_emails = load_failed_emails()
    system_status = load_system_status()

    socket
    |> assign(:recent_activity, recent_activity)
    |> assign(:rate_limit_status, rate_limit_status)
    |> assign(:failed_emails, failed_emails)
    |> assign(:system_status, system_status)
    |> assign(:loading, false)
  end

  defp load_recent_activity do
    # Get last 20 emails
    EmailTracking.list_logs(%{limit: 20, order_by: :sent_at, order_dir: :desc})
  end

  defp load_failed_emails do
    # Get failed emails from last 24 hours
    EmailTracking.list_logs(%{
      status: "failed",
      since: DateTime.add(DateTime.utc_now(), -24, :hour),
      limit: 50
    })
  end

  defp load_system_status do
    %{
      tracking_enabled: EmailTracking.enabled?(),
      total_sent_today: get_today_count(),
      retention_days: EmailTracking.get_retention_days()
    }
  end

  defp get_today_count do
    today_start = DateTime.utc_now() |> DateTime.to_date() |> DateTime.new!(~T[00:00:00])
    now = DateTime.utc_now()

    case EmailTracking.get_system_stats(
           {:date_range, DateTime.to_date(today_start), DateTime.to_date(now)}
         ) do
      %{total_sent: count} -> count
      _ -> 0
    end
  end

  defp retry_failed_email(email_id) do
    # This would implement the retry logic
    # For now, just update the status to "sent" and increment retry_count
    log = EmailTracking.get_log!(email_id)

    EmailLog.update_log(log, %{
      status: "sent",
      retry_count: (log.retry_count || 0) + 1,
      error_message: nil
    })
  rescue
    Ecto.NoResultsError ->
      {:error, :not_found}
  end

  defp execute_bulk_retry(socket) do
    selected_ids = socket.assigns.selected_emails

    success_count =
      Enum.reduce(selected_ids, 0, fn id, acc ->
        case retry_failed_email(id) do
          {:ok, _} -> acc + 1
          _ -> acc
        end
      end)

    message = "Retried #{success_count} of #{length(selected_ids)} emails"

    {:noreply,
     socket
     |> assign(:selected_emails, [])
     |> assign(:bulk_action, nil)
     |> put_flash(:info, message)
     |> load_queue_data()}
  end

  defp execute_bulk_delete(socket) do
    selected_ids = socket.assigns.selected_emails

    success_count =
      Enum.reduce(selected_ids, 0, fn id, acc ->
        try do
          log = EmailTracking.get_log!(id)

          case EmailLog.delete_log(log) do
            {:ok, _} -> acc + 1
            _ -> acc
          end
        rescue
          Ecto.NoResultsError -> acc
        end
      end)

    message = "Deleted #{success_count} of #{length(selected_ids)} emails"

    {:noreply,
     socket
     |> assign(:selected_emails, [])
     |> assign(:bulk_action, nil)
     |> put_flash(:info, message)
     |> load_queue_data()}
  end

  defp format_number(number) when is_integer(number) do
    number
    |> to_string()
    |> String.graphemes()
    |> Enum.reverse()
    |> Enum.chunk_every(3)
    |> Enum.map(&Enum.reverse/1)
    |> Enum.reverse()
    |> Enum.map_join(",", &Enum.join/1)
  end

  defp format_number(number), do: to_string(number)
end<|MERGE_RESOLUTION|>--- conflicted
+++ resolved
@@ -16,11 +16,7 @@
 
   ## Route
 
-<<<<<<< HEAD
-  This LiveView is mounted at `{prefix}/admin/email-queue` and requires
-=======
   This LiveView is mounted at `{prefix}/admin/emails/queue` and requires
->>>>>>> 1c66221c
   appropriate admin permissions.
 
   Note: `{prefix}` is your configured PhoenixKit URL prefix (default: `/phoenix_kit`).
@@ -206,324 +202,10 @@
      |> load_queue_data()}
   end
 
-<<<<<<< HEAD
-  ## --- Template ---
-
-  @impl true
-  def render(assigns) do
-    ~H"""
-    <PhoenixKitWeb.Components.LayoutWrapper.app_layout
-      flash={@flash}
-      phoenix_kit_current_scope={assigns[:phoenix_kit_current_scope]}
-      page_title="Email Queue"
-      current_path={@current_path}
-      project_title={@project_title}
-    >
-      <div class="container flex-col mx-auto px-4 py-6">
-        <%!-- Header Section --%>
-        <header class="w-full relative mb-6">
-          <%!-- Back Button --%>
-          <.link
-            navigate={Routes.path("/admin")}
-            class="btn btn-outline btn-primary btn-sm absolute left-0 top-0 -mb-12"
-          >
-            <.icon_arrow_left />
-            Back to Admin
-          </.link>
-
-          <%!-- Title Section --%>
-          <div class="text-center">
-            <h1 class="text-4xl font-bold text-base-content mb-3">
-              📬 Email Queue
-            </h1>
-            <p class="text-lg text-base-content/70">
-              Real-time monitoring and management of email sending activity
-            </p>
-          </div>
-        </header>
-
-        <%!-- Controls Section --%>
-        <div class="flex flex-col lg:flex-row lg:items-center lg:justify-between mb-6 gap-4">
-          <%!-- Status Indicators --%>
-          <div class="flex flex-wrap gap-2">
-            <div class="badge badge-success gap-2">
-              <div class="w-2 h-2 bg-current rounded-full animate-pulse"></div>
-              System Active
-            </div>
-            <div class="badge badge-info">
-              Last Updated: {UtilsDate.format_time_with_user_format(@last_updated)}
-            </div>
-          </div>
-
-          <%!-- Action Buttons --%>
-          <div class="flex gap-2">
-            <button
-              class="btn btn-sm btn-outline"
-              phx-click="refresh"
-              disabled={@loading}
-            >
-              <%= if @loading do %>
-                <span class="loading loading-spinner loading-xs"></span>
-              <% else %>
-                <svg class="w-4 h-4" fill="none" stroke="currentColor" viewBox="0 0 24 24">
-                  <path
-                    stroke-linecap="round"
-                    stroke-linejoin="round"
-                    stroke-width="2"
-                    d="M4 4v5h.582m15.356 2A8.001 8.001 0 004.582 9m0 0H9m11 11v-5h-.581m0 0a8.003 8.003 0 01-15.357-2m15.357 2H15"
-                  />
-                </svg>
-              <% end %>
-              Refresh
-            </button>
-
-            <button
-              class="btn btn-sm btn-warning"
-              phx-click="reset_rate_limits"
-            >
-              Reset Limits
-            </button>
-          </div>
-        </div>
-
-        <%!-- Loading State --%>
-        <%= if @loading do %>
-          <div class="flex justify-center items-center h-32">
-            <span class="loading loading-spinner loading-lg"></span>
-            <span class="ml-3 text-lg">Loading queue data...</span>
-          </div>
-        <% else %>
-          <%!-- Rate Limit Status Cards --%>
-          <div class="grid grid-cols-1 md:grid-cols-3 gap-4 mb-6">
-            <%!-- Global Rate Limit --%>
-            <div class="card bg-base-100 shadow-sm">
-              <div class="card-body p-4">
-                <h3 class="card-title text-sm">Global Rate Limit</h3>
-                <div class="flex items-center justify-between">
-                  <div>
-                    <p class="text-2xl font-bold">{@rate_limit_status.global[:count] || 0}</p>
-                    <p class="text-sm text-base-content/60">
-                      of {format_number(@rate_limit_status.global[:limit] || 10000)}
-                    </p>
-                  </div>
-                  <div
-                    class="radial-progress text-primary"
-                    style={"--value:#{@rate_limit_status.global[:percentage] || 0}"}
-                  >
-                    {@rate_limit_status.global[:percentage] || 0}%
-                  </div>
-                </div>
-              </div>
-            </div>
-
-            <%!-- Active Blocks --%>
-            <div class="card bg-base-100 shadow-sm">
-              <div class="card-body p-4">
-                <h3 class="card-title text-sm">Active Blocks</h3>
-                <div class="flex items-center justify-between">
-                  <div>
-                    <p class="text-2xl font-bold">
-                      {@rate_limit_status.blocklist[:active_blocks] || 0}
-                    </p>
-                    <p class="text-sm text-base-content/60">blocked addresses</p>
-                  </div>
-                  <div class="text-warning">
-                    <svg class="w-8 h-8" fill="currentColor" viewBox="0 0 20 20">
-                      <path
-                        fill-rule="evenodd"
-                        d="M13.477 14.89A6 6 0 015.11 6.524l8.367 8.368zm1.414-1.414L6.524 5.11a6 6 0 018.367 8.367zM18 10a8 8 0 11-16 0 8 8 0 0116 0z"
-                        clip-rule="evenodd"
-                      />
-                    </svg>
-                  </div>
-                </div>
-              </div>
-            </div>
-
-            <%!-- Failed Emails --%>
-            <div class="card bg-base-100 shadow-sm">
-              <div class="card-body p-4">
-                <h3 class="card-title text-sm">Failed Emails</h3>
-                <div class="flex items-center justify-between">
-                  <div>
-                    <p class="text-2xl font-bold">{length(@failed_emails)}</p>
-                    <p class="text-sm text-base-content/60">need attention</p>
-                  </div>
-                  <div class="text-error">
-                    <svg class="w-8 h-8" fill="currentColor" viewBox="0 0 20 20">
-                      <path
-                        fill-rule="evenodd"
-                        d="M8.257 3.099c.765-1.36 2.722-1.36 3.486 0l5.58 9.92c.75 1.334-.213 2.98-1.742 2.98H4.42c-1.53 0-2.493-1.646-1.743-2.98l5.58-9.92zM11 13a1 1 0 11-2 0 1 1 0 012 0zm-1-8a1 1 0 00-1 1v3a1 1 0 002 0V6a1 1 0 00-1-1z"
-                        clip-rule="evenodd"
-                      />
-                    </svg>
-                  </div>
-                </div>
-              </div>
-            </div>
-          </div>
-
-          <%!-- Main Content Grid --%>
-          <div class="grid grid-cols-1 lg:grid-cols-2 gap-6">
-            <%!-- Recent Activity --%>
-            <div class="card bg-base-100 shadow-sm">
-              <div class="card-body">
-                <h2 class="card-title text-lg mb-4">Recent Activity</h2>
-                <%= if length(@recent_activity) > 0 do %>
-                  <div class="space-y-3 max-h-80 overflow-y-auto">
-                    <%= for email <- @recent_activity do %>
-                      <div class="flex items-center justify-between p-3 bg-base-200 rounded">
-                        <div class="flex-1">
-                          <p class="font-medium text-sm">{email.to}</p>
-                          <p class="text-xs text-base-content/60">{email.subject}</p>
-                          <p class="text-xs text-base-content/50">
-                            {UtilsDate.format_datetime_with_user_format(email.sent_at)}
-                          </p>
-                        </div>
-                        <div class="flex items-center gap-2">
-                          <span class={[
-                            "badge badge-xs",
-                            (email.status == "sent" && "badge-primary") ||
-                              (email.status == "delivered" && "badge-success") ||
-                              (email.status == "failed" && "badge-error") ||
-                              "badge-ghost"
-                          ]}>
-                            {email.status}
-                          </span>
-                          <span class="text-xs text-base-content/60">{email.provider}</span>
-                        </div>
-                      </div>
-                    <% end %>
-                  </div>
-                <% else %>
-                  <div class="text-center text-base-content/50 py-8">
-                    No recent email activity
-                  </div>
-                <% end %>
-              </div>
-            </div>
-
-            <%!-- Failed Emails Management --%>
-            <div class="card bg-base-100 shadow-sm">
-              <div class="card-body">
-                <div class="flex items-center justify-between mb-4">
-                  <h2 class="card-title text-lg">Failed Emails</h2>
-                  <%= if length(@failed_emails) > 0 do %>
-                    <div class="flex gap-2">
-                      <%= if length(@selected_emails) > 0 do %>
-                        <div class="dropdown dropdown-end">
-                          <div tabindex="0" role="button" class="btn btn-sm btn-outline">
-                            Actions ({length(@selected_emails)})
-                          </div>
-                          <ul
-                            tabindex="0"
-                            class="dropdown-content z-[1] menu p-2 shadow bg-base-100 rounded-box w-52"
-                          >
-                            <li>
-                              <a phx-click="set_bulk_action" phx-value-action="retry">
-                                Retry Selected
-                              </a>
-                            </li>
-                            <li>
-                              <a phx-click="set_bulk_action" phx-value-action="delete">
-                                Delete Selected
-                              </a>
-                            </li>
-                          </ul>
-                        </div>
-                        <button class="btn btn-sm btn-ghost" phx-click="clear_selection">
-                          Clear
-                        </button>
-                      <% else %>
-                        <button class="btn btn-sm btn-outline" phx-click="select_all_failed">
-                          Select All
-                        </button>
-                      <% end %>
-                    </div>
-                  <% end %>
-                </div>
-
-                <%= if @bulk_action do %>
-                  <div class="alert alert-warning mb-4">
-                    <svg class="stroke-current shrink-0 w-6 h-6" fill="none" viewBox="0 0 24 24">
-                      <path
-                        stroke-linecap="round"
-                        stroke-linejoin="round"
-                        stroke-width="2"
-                        d="M12 9v2m0 4h.01m-6.938 4h13.856c1.54 0 2.502-1.667 1.732-2.5L13.732 4c-.77-.833-1.964-.833-2.732 0L3.732 16c-.77.833.192 2.5 1.732 2.5z"
-                      />
-                    </svg>
-                    <span>
-                      Are you sure you want to {@bulk_action} {length(@selected_emails)} emails?
-                    </span>
-                    <div>
-                      <button class="btn btn-sm btn-primary" phx-click="execute_bulk_action">
-                        Confirm
-                      </button>
-                      <button class="btn btn-sm btn-ghost" phx-click="clear_selection">
-                        Cancel
-                      </button>
-                    </div>
-                  </div>
-                <% end %>
-
-                <%= if length(@failed_emails) > 0 do %>
-                  <div class="space-y-2 max-h-80 overflow-y-auto">
-                    <%= for email <- @failed_emails do %>
-                      <div class="flex items-center justify-between p-3 bg-base-200 rounded">
-                        <div class="flex items-center gap-3">
-                          <input
-                            type="checkbox"
-                            class="checkbox checkbox-sm"
-                            checked={email.id in @selected_emails}
-                            phx-click="toggle_email_selection"
-                            phx-value-email_id={email.id}
-                          />
-                          <div class="flex-1">
-                            <p class="font-medium text-sm">{email.to}</p>
-                            <p class="text-xs text-base-content/60">{email.subject}</p>
-                            <p class="text-xs text-error">{email.error_message}</p>
-                          </div>
-                        </div>
-                        <div class="flex items-center gap-2">
-                          <span class="badge badge-xs badge-error">
-                            Retry #{email.retry_count || 0}
-                          </span>
-                          <button
-                            class="btn btn-xs btn-outline"
-                            phx-click="retry_email"
-                            phx-value-email_id={email.id}
-                          >
-                            Retry
-                          </button>
-                        </div>
-                      </div>
-                    <% end %>
-                  </div>
-                <% else %>
-                  <div class="text-center text-base-content/50 py-8">
-                    No failed emails 🎉
-                  </div>
-                <% end %>
-              </div>
-            </div>
-          </div>
-        <% end %>
-      </div>
-    </PhoenixKitWeb.Components.LayoutWrapper.app_layout>
-    """
-  end
-
-  ## --- Private Functions ---
-
-  defp get_current_path(_socket, _session) do
-    Routes.path("/admin/email-queue")
-=======
   ## --- Private Functions ---
 
   defp get_current_path(_socket, _session) do
     Routes.path("/admin/emails/queue")
->>>>>>> 1c66221c
   end
 
   defp load_queue_data(socket) do
