--- conflicted
+++ resolved
@@ -17,11 +17,7 @@
 
   ## Route
 
-<<<<<<< HEAD
-  This LiveView is mounted at `{prefix}/admin/email-logs` and requires
-=======
   This LiveView is mounted at `{prefix}/admin/emails` and requires
->>>>>>> 1c66221c
   appropriate admin permissions.
 
   Note: `{prefix}` is your configured PhoenixKit URL prefix (default: `/phoenix_kit`).
@@ -123,22 +119,14 @@
 
     {:noreply,
      socket
-<<<<<<< HEAD
-     |> push_patch(to: Routes.path("/admin/email-logs?#{new_params}"))}
-=======
      |> push_patch(to: Routes.path("/admin/emails?#{new_params}"))}
->>>>>>> 1c66221c
   end
 
   @impl true
   def handle_event("clear_filters", _params, socket) do
     {:noreply,
      socket
-<<<<<<< HEAD
-     |> push_patch(to: Routes.path("/admin/email-logs"))}
-=======
      |> push_patch(to: Routes.path("/admin/emails"))}
->>>>>>> 1c66221c
   end
 
   @impl true
@@ -155,11 +143,7 @@
   def handle_event("view_details", %{"id" => log_id}, socket) do
     {:noreply,
      socket
-<<<<<<< HEAD
-     |> push_navigate(to: Routes.path("/admin/email-logs/#{log_id}"))}
-=======
      |> push_navigate(to: Routes.path("/admin/emails/email/#{log_id}"))}
->>>>>>> 1c66221c
   end
 
   @impl true
@@ -726,11 +710,7 @@
 
   defp build_page_url(page, assigns) do
     params = build_url_params(assigns, %{"page" => page})
-<<<<<<< HEAD
-    Routes.path("/admin/email-logs?#{params}")
-=======
     Routes.path("/admin/emails?#{params}")
->>>>>>> 1c66221c
   end
 
   defp format_datetime_for_csv(nil), do: ""
