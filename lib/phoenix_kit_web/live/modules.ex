defmodule PhoenixKitWeb.Live.Modules do
  @moduledoc """
  Admin modules management LiveView for PhoenixKit.

  Displays available system modules and their configuration status.
  """
  use PhoenixKitWeb, :live_view
  use Gettext, backend: PhoenixKitWeb.Gettext

  alias PhoenixKit.AI
  alias PhoenixKit.Billing
  alias PhoenixKit.DBSync
  alias PhoenixKit.Entities
  alias PhoenixKit.Modules.Connections
  alias PhoenixKit.Modules.Languages
  alias PhoenixKit.Modules.Maintenance
  alias PhoenixKit.Modules.SEO
  alias PhoenixKit.Modules.Storage
  alias PhoenixKit.Pages
  alias PhoenixKit.Posts
  alias PhoenixKit.ReferralCodes
  alias PhoenixKit.Settings
  alias PhoenixKit.Sitemap
  alias PhoenixKit.Tickets
  alias PhoenixKit.Utils.Date, as: UtilsDate
  alias PhoenixKitWeb.Live.Modules.Blogging

  def mount(_params, _session, socket) do
    # Set locale for LiveView process

    # Get project title from settings
    project_title = Settings.get_setting("project_title", "PhoenixKit")

    # Load module states
    referral_codes_config = ReferralCodes.get_config()
    email_config = PhoenixKit.Emails.get_config()
    languages_config = Languages.get_config()
    entities_config = Entities.get_config()
    pages_enabled = Pages.enabled?()
    blogging_enabled = Blogging.enabled?()
    under_construction_config = Maintenance.get_config()
    seo_config = SEO.get_config()
    storage_config = Storage.get_config()
    sitemap_config = Sitemap.get_config()
    billing_config = Billing.get_config()
    posts_config = Posts.get_config()
    ai_config = AI.get_config()
    db_sync_config = DBSync.get_config()
    tickets_config = Tickets.get_config()
    connections_config = Connections.get_config()

    socket =
      socket
      |> assign(:page_title, "Modules")
      |> assign(:project_title, project_title)
      |> assign(:referral_codes_enabled, referral_codes_config.enabled)
      |> assign(:referral_codes_required, referral_codes_config.required)
      |> assign(:max_uses_per_code, referral_codes_config.max_uses_per_code)
      |> assign(:max_codes_per_user, referral_codes_config.max_codes_per_user)
      |> assign(:email_enabled, email_config.enabled)
      |> assign(:email_save_body, email_config.save_body)
      |> assign(:email_ses_events, email_config.ses_events)
      |> assign(:email_retention_days, email_config.retention_days)
      |> assign(:languages_enabled, languages_config.enabled)
      |> assign(:languages_count, languages_config.language_count)
      |> assign(:languages_enabled_count, languages_config.enabled_count)
      |> assign(:languages_default, languages_config.default_language)
      |> assign(:entities_enabled, entities_config.enabled)
      |> assign(:entities_count, entities_config.entity_count)
      |> assign(:entities_total_data, entities_config.total_data_count)
      |> assign(:pages_enabled, pages_enabled)
      |> assign(:blogging_enabled, blogging_enabled)
      |> assign(:under_construction_module_enabled, under_construction_config.module_enabled)
      |> assign(:under_construction_enabled, under_construction_config.enabled)
      |> assign(:under_construction_header, under_construction_config.header)
      |> assign(:under_construction_subtext, under_construction_config.subtext)
      |> assign(:storage_enabled, storage_config.module_enabled)
      |> assign(:storage_buckets_count, storage_config.buckets_count)
      |> assign(:storage_active_buckets_count, storage_config.active_buckets_count)
      |> assign(:seo_module_enabled, seo_config.module_enabled)
      |> assign(:seo_no_index_enabled, seo_config.no_index_enabled)
      |> assign(:sitemap_enabled, sitemap_config.enabled)
      |> assign(:sitemap_url_count, sitemap_config.url_count)
      |> assign(:sitemap_last_generated, sitemap_config.last_generated)
      |> assign(:sitemap_schedule_enabled, sitemap_config.schedule_enabled)
      |> assign(:billing_enabled, billing_config.enabled)
      |> assign(:billing_orders_count, billing_config.orders_count)
      |> assign(:billing_invoices_count, billing_config.invoices_count)
      |> assign(:billing_currencies_count, billing_config.currencies_count)
      |> assign(:ai_enabled, ai_config.enabled)
      |> assign(:ai_endpoints_count, ai_config.endpoints_count)
      |> assign(:ai_total_requests, ai_config.total_requests)
      |> assign(:posts_enabled, posts_config.enabled)
      |> assign(:posts_total, posts_config.total_posts)
      |> assign(:posts_published, posts_config.published_posts)
      |> assign(:posts_draft, posts_config.draft_posts)
      |> assign(:db_sync_enabled, db_sync_config.enabled)
      |> assign(:db_sync_active_sessions, db_sync_config.active_sessions)
      |> assign(:tickets_enabled, tickets_config.enabled)
      |> assign(:tickets_total, tickets_config.total_tickets)
      |> assign(:tickets_open, tickets_config.open_tickets)
      |> assign(:tickets_in_progress, tickets_config.in_progress_tickets)
      |> assign(:connections_enabled, connections_config.enabled)
      |> assign(:connections_follows_count, connections_config.follows_count)
      |> assign(:connections_connections_count, connections_config.connections_count)
      |> assign(:connections_blocks_count, connections_config.blocks_count)

    {:ok, socket}
  end

  def handle_event("toggle_referral_codes", _params, socket) do
    # Since we're sending "toggle", we just flip the current state
    new_enabled = !socket.assigns.referral_codes_enabled

    result =
      if new_enabled do
        ReferralCodes.enable_system()
      else
        ReferralCodes.disable_system()
      end

    case result do
      {:ok, _setting} ->
        socket =
          socket
          |> assign(:referral_codes_enabled, new_enabled)
          |> put_flash(
            :info,
            if(new_enabled,
              do: "Referral codes enabled",
              else: "Referral codes disabled"
            )
          )

        {:noreply, socket}

      {:error, _changeset} ->
        socket = put_flash(socket, :error, "Failed to update referral codes")
        {:noreply, socket}
    end
  end

  def handle_event("toggle_emails", _params, socket) do
    # Toggle email system
    new_enabled = !socket.assigns.email_enabled

    result =
      if new_enabled do
        PhoenixKit.Emails.enable_system()
      else
        PhoenixKit.Emails.disable_system()
      end

    case result do
      {:ok, _setting} ->
        socket =
          socket
          |> assign(:email_enabled, new_enabled)
          |> put_flash(
            :info,
            if(new_enabled,
              do: "Email system enabled",
              else: "Email system disabled"
            )
          )

        {:noreply, socket}

      {:error, _changeset} ->
        socket = put_flash(socket, :error, "Failed to update email system")
        {:noreply, socket}
    end
  end

  def handle_event("toggle_languages", _params, socket) do
    # Toggle languages
    new_enabled = !socket.assigns.languages_enabled

    result =
      if new_enabled do
        Languages.enable_system()
      else
        Languages.disable_system()
      end

    case result do
      {:ok, _} ->
        # Reload languages configuration to get fresh data
        languages_config = Languages.get_config()

        socket =
          socket
          |> assign(:languages_enabled, new_enabled)
          |> assign(:languages_count, languages_config.language_count)
          |> assign(:languages_enabled_count, languages_config.enabled_count)
          |> assign(:languages_default, languages_config.default_language)
          |> put_flash(
            :info,
            if(new_enabled,
              do: "Languages enabled with default English",
              else: "Languages disabled"
            )
          )

        {:noreply, socket}

      {:error, _changeset} ->
        socket = put_flash(socket, :error, "Failed to update languages")
        {:noreply, socket}
    end
  end

  def handle_event("toggle_entities", _params, socket) do
    # Toggle entities system
    new_enabled = !socket.assigns.entities_enabled

    result =
      if new_enabled do
        Entities.enable_system()
      else
        Entities.disable_system()
      end

    case result do
      {:ok, _} ->
        # Reload entities configuration to get fresh data
        entities_config = Entities.get_config()

        socket =
          socket
          |> assign(:entities_enabled, new_enabled)
          |> assign(:entities_count, entities_config.entity_count)
          |> assign(:entities_total_data, entities_config.total_data_count)
          |> put_flash(
            :info,
            if(new_enabled,
              do: "Entities system enabled",
              else: "Entities system disabled"
            )
          )

        {:noreply, socket}

      {:error, _changeset} ->
        socket = put_flash(socket, :error, "Failed to update entities system")
        {:noreply, socket}
    end
  end

  def handle_event("toggle_seo_module", _params, socket) do
    new_enabled = !socket.assigns.seo_module_enabled

    result =
      if new_enabled do
        SEO.enable_module()
      else
        SEO.disable_module()
      end

    case result do
      {:ok, _setting} ->
        seo_no_index_enabled =
          if new_enabled do
            SEO.no_index_enabled?()
          else
            false
          end

        message =
          if new_enabled do
            "SEO module enabled - configure options in Settings → SEO"
          else
            "SEO module disabled and search directives reset"
          end

        socket =
          socket
          |> assign(:seo_module_enabled, new_enabled)
          |> assign(:seo_no_index_enabled, seo_no_index_enabled)
          |> put_flash(:info, message)

        {:noreply, socket}

      {:error, _changeset} ->
        socket = put_flash(socket, :error, "Failed to update SEO module")
        {:noreply, socket}
    end
  end

  def handle_event("toggle_blogging", _params, socket) do
    new_enabled = !socket.assigns.blogging_enabled

    result =
      if new_enabled do
        Blogging.enable_system()
      else
        Blogging.disable_system()
      end

    case result do
      {:ok, _} ->
        socket =
          socket
          |> assign(:blogging_enabled, new_enabled)
          |> put_flash(
            :info,
            if(new_enabled,
              do: "Blogging module enabled",
              else: "Blogging module disabled"
            )
          )

        {:noreply, socket}

      {:error, _reason} ->
        {:noreply, put_flash(socket, :error, "Failed to update blogging module")}
    end
  end

  def handle_event("toggle_pages", _params, socket) do
    # Toggle pages system
    new_enabled = !socket.assigns.pages_enabled

    result =
      if new_enabled do
        Pages.enable_system()
      else
        Pages.disable_system()
      end

    case result do
      {:ok, _setting} ->
        socket =
          socket
          |> assign(:pages_enabled, new_enabled)
          |> put_flash(
            :info,
            if(new_enabled,
              do: "Pages module enabled",
              else: "Pages module disabled"
            )
          )

        {:noreply, socket}

      {:error, _changeset} ->
        socket = put_flash(socket, :error, "Failed to update pages module")
        {:noreply, socket}
    end
  end

  def handle_event("toggle_under_construction", _params, socket) do
    # Toggle under construction module (settings page access)
    new_module_enabled = !socket.assigns.under_construction_module_enabled

    result =
      if new_module_enabled do
        Maintenance.enable_module()
      else
        Maintenance.disable_module()
      end

    case result do
      {:ok, _setting} ->
        socket =
          socket
          |> assign(:under_construction_module_enabled, new_module_enabled)
          |> put_flash(
            :info,
            if(new_module_enabled,
              do: "Maintenance mode module enabled - configure settings to activate",
              else: "Maintenance mode module disabled"
            )
          )

        {:noreply, socket}

      {:error, _changeset} ->
        socket = put_flash(socket, :error, "Failed to update maintenance mode module")
        {:noreply, socket}
    end
  end

  def handle_event("toggle_sitemap", _params, socket) do
    new_enabled = !socket.assigns.sitemap_enabled

    result =
      if new_enabled do
        Sitemap.enable_system()
      else
        Sitemap.disable_system()
      end

    case result do
      {:ok, _} ->
        sitemap_config = Sitemap.get_config()

        socket =
          socket
          |> assign(:sitemap_enabled, new_enabled)
          |> assign(:sitemap_url_count, sitemap_config.url_count)
          |> assign(:sitemap_last_generated, sitemap_config.last_generated)
          |> assign(:sitemap_schedule_enabled, sitemap_config.schedule_enabled)
          |> put_flash(
            :info,
            if(new_enabled,
              do: "Sitemap module enabled",
              else: "Sitemap module disabled"
            )
          )

        {:noreply, socket}

      {:error, _changeset} ->
        socket = put_flash(socket, :error, "Failed to update sitemap module")
        {:noreply, socket}
    end
  end

  def handle_event("toggle_billing", _params, socket) do
    new_enabled = !socket.assigns.billing_enabled

    result =
      if new_enabled do
        Billing.enable_system()
      else
        Billing.disable_system()
      end

    case result do
      {:ok, _} ->
        billing_config = Billing.get_config()

        socket =
          socket
          |> assign(:billing_enabled, new_enabled)
          |> assign(:billing_orders_count, billing_config.orders_count)
          |> assign(:billing_invoices_count, billing_config.invoices_count)
          |> assign(:billing_currencies_count, billing_config.currencies_count)
          |> put_flash(
            :info,
            if(new_enabled,
              do: "Billing module enabled",
              else: "Billing module disabled"
            )
          )

        {:noreply, socket}

      {:error, _changeset} ->
        socket = put_flash(socket, :error, "Failed to update billing module")
        {:noreply, socket}
    end
  end

  def handle_event("toggle_ai", _params, socket) do
    new_enabled = !socket.assigns.ai_enabled

    result =
      if new_enabled do
        AI.enable_system()
      else
        AI.disable_system()
      end

    case result do
      {:ok, _} ->
        ai_config = AI.get_config()

        socket =
          socket
          |> assign(:ai_enabled, new_enabled)
          |> assign(:ai_endpoints_count, ai_config.endpoints_count)
          |> assign(:ai_total_requests, ai_config.total_requests)
          |> put_flash(
            :info,
            if(new_enabled,
              do: "AI module enabled",
              else: "AI module disabled"
            )
          )

        {:noreply, socket}

      {:error, _changeset} ->
        socket = put_flash(socket, :error, "Failed to update AI module")
        {:noreply, socket}
    end
  end

  def handle_event("toggle_posts", _params, socket) do
    new_enabled = !socket.assigns.posts_enabled

    result =
      if new_enabled do
        Posts.enable_system()
      else
        Posts.disable_system()
      end

    case result do
      {:ok, _} ->
        posts_config = Posts.get_config()

        socket =
          socket
          |> assign(:posts_enabled, new_enabled)
          |> assign(:posts_total, posts_config.total_posts)
          |> assign(:posts_published, posts_config.published_posts)
          |> assign(:posts_draft, posts_config.draft_posts)
          |> put_flash(
            :info,
            if(new_enabled,
              do: "Posts module enabled",
              else: "Posts module disabled"
            )
          )

        {:noreply, socket}

      {:error, _changeset} ->
        socket = put_flash(socket, :error, "Failed to update posts module")
        {:noreply, socket}
    end
  end

  def handle_event("toggle_db_sync", _params, socket) do
    new_enabled = !socket.assigns.db_sync_enabled

    result =
      if new_enabled do
        DBSync.enable_system()
      else
        DBSync.disable_system()
      end

    case result do
      {:ok, _} ->
        db_sync_config = DBSync.get_config()

        socket =
          socket
          |> assign(:db_sync_enabled, new_enabled)
          |> assign(:db_sync_active_sessions, db_sync_config.active_sessions)
          |> put_flash(
            :info,
            if(new_enabled,
              do: "DB Sync module enabled",
              else: "DB Sync module disabled"
            )
          )

        {:noreply, socket}

      {:error, _changeset} ->
        socket = put_flash(socket, :error, "Failed to update DB Sync module")
        {:noreply, socket}
    end
  end

  def handle_event("toggle_tickets", _params, socket) do
    new_enabled = !socket.assigns.tickets_enabled

    result =
      if new_enabled do
        Tickets.enable_system()
      else
        Tickets.disable_system()
      end

    case result do
      {:ok, _} ->
        tickets_config = Tickets.get_config()

        socket =
          socket
          |> assign(:tickets_enabled, new_enabled)
          |> assign(:tickets_total, tickets_config.total_tickets)
          |> assign(:tickets_open, tickets_config.open_tickets)
          |> assign(:tickets_in_progress, tickets_config.in_progress_tickets)
          |> put_flash(
            :info,
            if(new_enabled,
              do: "Tickets module enabled",
              else: "Tickets module disabled"
            )
          )

        {:noreply, socket}

      {:error, _changeset} ->
        socket = put_flash(socket, :error, "Failed to update tickets module")
        {:noreply, socket}
    end
  end

<<<<<<< HEAD
  def handle_event("toggle_connections", _params, socket) do
    new_enabled = !socket.assigns.connections_enabled

    result =
      if new_enabled do
        Connections.enable_system()
      else
        Connections.disable_system()
      end

    case result do
      {:ok, _} ->
        connections_config = Connections.get_config()

        socket =
          socket
          |> assign(:connections_enabled, new_enabled)
          |> assign(:connections_follows_count, connections_config.follows_count)
          |> assign(:connections_connections_count, connections_config.connections_count)
          |> assign(:connections_blocks_count, connections_config.blocks_count)
          |> put_flash(
            :info,
            if(new_enabled,
              do: "Connections module enabled",
              else: "Connections module disabled"
            )
          )

        {:noreply, socket}

      {:error, _changeset} ->
        socket = put_flash(socket, :error, "Failed to update connections module")
        {:noreply, socket}
    end
  end

  # Format ISO8601 timestamp string to user-friendly format
=======
  # Format ISO8601 timestamp string to user-friendly format with system timezone
>>>>>>> 342db7fc
  def format_timestamp(nil), do: "Never"

  def format_timestamp(iso_string) when is_binary(iso_string) do
    case DateTime.from_iso8601(iso_string) do
      {:ok, dt, _} ->
        # Use fake user with nil timezone to get system timezone from Settings
        fake_user = %{user_timezone: nil}
        date_str = UtilsDate.format_date_with_user_timezone(dt, fake_user)
        time_str = UtilsDate.format_time_with_user_timezone(dt, fake_user)
        "#{date_str} #{time_str}"

      _ ->
        iso_string
    end
  end

  def format_timestamp(_), do: "Never"
end<|MERGE_RESOLUTION|>--- conflicted
+++ resolved
@@ -594,7 +594,6 @@
     end
   end
 
-<<<<<<< HEAD
   def handle_event("toggle_connections", _params, socket) do
     new_enabled = !socket.assigns.connections_enabled
 
@@ -630,11 +629,8 @@
         {:noreply, socket}
     end
   end
-
-  # Format ISO8601 timestamp string to user-friendly format
-=======
+  
   # Format ISO8601 timestamp string to user-friendly format with system timezone
->>>>>>> 342db7fc
   def format_timestamp(nil), do: "Never"
 
   def format_timestamp(iso_string) when is_binary(iso_string) do
