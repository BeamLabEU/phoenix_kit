--- conflicted
+++ resolved
@@ -40,11 +40,8 @@
     storage_config = Storage.get_config()
     sitemap_config = Sitemap.get_config()
     billing_config = Billing.get_config()
-<<<<<<< HEAD
     posts_config = Posts.get_config()
-=======
     ai_config = AI.get_config()
->>>>>>> 564bc875
 
     socket =
       socket
@@ -84,17 +81,14 @@
       |> assign(:billing_orders_count, billing_config.orders_count)
       |> assign(:billing_invoices_count, billing_config.invoices_count)
       |> assign(:billing_currencies_count, billing_config.currencies_count)
-<<<<<<< HEAD
+      |> assign(:ai_enabled, ai_config.enabled)
+      |> assign(:ai_accounts_count, ai_config.accounts_count)
+      |> assign(:ai_configured_slots_count, ai_config.configured_slots_count)
+      |> assign(:ai_total_requests, ai_config.total_requests)
       |> assign(:posts_enabled, posts_config.enabled)
       |> assign(:posts_total, posts_config.total_posts)
       |> assign(:posts_published, posts_config.published_posts)
       |> assign(:posts_draft, posts_config.draft_posts)
-=======
-      |> assign(:ai_enabled, ai_config.enabled)
-      |> assign(:ai_accounts_count, ai_config.accounts_count)
-      |> assign(:ai_configured_slots_count, ai_config.configured_slots_count)
-      |> assign(:ai_total_requests, ai_config.total_requests)
->>>>>>> 564bc875
 
     {:ok, socket}
   end
@@ -444,7 +438,42 @@
     end
   end
 
-<<<<<<< HEAD
+  def handle_event("toggle_ai", _params, socket) do
+    new_enabled = !socket.assigns.ai_enabled
+
+    result =
+      if new_enabled do
+        AI.enable_system()
+      else
+        AI.disable_system()
+      end
+
+    case result do
+      {:ok, _} ->
+        ai_config = AI.get_config()
+
+        socket =
+          socket
+          |> assign(:ai_enabled, new_enabled)
+          |> assign(:ai_accounts_count, ai_config.accounts_count)
+          |> assign(:ai_configured_slots_count, ai_config.configured_slots_count)
+          |> assign(:ai_total_requests, ai_config.total_requests)
+          |> put_flash(
+            :info,
+            if(new_enabled,
+              do: "AI module enabled",
+              else: "AI module disabled"
+            )
+          )
+
+        {:noreply, socket}
+
+      {:error, _changeset} ->
+        socket = put_flash(socket, :error, "Failed to update AI module")
+        {:noreply, socket}
+    end
+  end
+  
   def handle_event("toggle_posts", _params, socket) do
     new_enabled = !socket.assigns.posts_enabled
 
@@ -453,21 +482,10 @@
         Posts.enable_system()
       else
         Posts.disable_system()
-=======
-  def handle_event("toggle_ai", _params, socket) do
-    new_enabled = !socket.assigns.ai_enabled
-
-    result =
-      if new_enabled do
-        AI.enable_system()
-      else
-        AI.disable_system()
->>>>>>> 564bc875
-      end
-
-    case result do
-      {:ok, _} ->
-<<<<<<< HEAD
+      end
+
+    case result do
+      {:ok, _} ->
         posts_config = Posts.get_config()
 
         socket =
@@ -481,32 +499,13 @@
             if(new_enabled,
               do: "Posts module enabled",
               else: "Posts module disabled"
-=======
-        ai_config = AI.get_config()
-
-        socket =
-          socket
-          |> assign(:ai_enabled, new_enabled)
-          |> assign(:ai_accounts_count, ai_config.accounts_count)
-          |> assign(:ai_configured_slots_count, ai_config.configured_slots_count)
-          |> assign(:ai_total_requests, ai_config.total_requests)
-          |> put_flash(
-            :info,
-            if(new_enabled,
-              do: "AI module enabled",
-              else: "AI module disabled"
->>>>>>> 564bc875
-            )
-          )
-
-        {:noreply, socket}
-
-      {:error, _changeset} ->
-<<<<<<< HEAD
+            )
+          )
+
+        {:noreply, socket}
+
+      {:error, _changeset} ->
         socket = put_flash(socket, :error, "Failed to update posts module")
-=======
-        socket = put_flash(socket, :error, "Failed to update AI module")
->>>>>>> 564bc875
         {:noreply, socket}
     end
   end
