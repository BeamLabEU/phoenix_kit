defmodule PhoenixKitWeb.Live.ModulesLive do
  use PhoenixKitWeb, :live_view

<<<<<<< HEAD
=======
  alias PhoenixKit.EmailTracking
  alias PhoenixKit.Module.Languages
>>>>>>> b8dfeff3
  alias PhoenixKit.ReferralCodes
  alias PhoenixKit.Settings

  def mount(_params, _session, socket) do
    # Get project title from settings
    project_title = Settings.get_setting("project_title", "PhoenixKit")

    # Load module states
    referral_codes_config = ReferralCodes.get_config()
<<<<<<< HEAD
    email_config = PhoenixKit.EmailSystem.get_config()
=======
    email_tracking_config = EmailTracking.get_config()
    languages_config = Languages.get_config()
>>>>>>> b8dfeff3

    socket =
      socket
      |> assign(:page_title, "Modules")
      |> assign(:project_title, project_title)
      |> assign(:referral_codes_enabled, referral_codes_config.enabled)
      |> assign(:referral_codes_required, referral_codes_config.required)
      |> assign(:max_uses_per_code, referral_codes_config.max_uses_per_code)
      |> assign(:max_codes_per_user, referral_codes_config.max_codes_per_user)
<<<<<<< HEAD
      |> assign(:email_enabled, email_config.enabled)
      |> assign(:email_save_body, email_config.save_body)
      |> assign(:email_ses_events, email_config.ses_events)
      |> assign(:email_retention_days, email_config.retention_days)
=======
      |> assign(:email_tracking_enabled, email_tracking_config.enabled)
      |> assign(:email_tracking_save_body, email_tracking_config.save_body)
      |> assign(:email_tracking_ses_events, email_tracking_config.ses_events)
      |> assign(:email_tracking_retention_days, email_tracking_config.retention_days)
      |> assign(:languages_enabled, languages_config.enabled)
      |> assign(:languages_count, languages_config.language_count)
      |> assign(:languages_enabled_count, languages_config.enabled_count)
      |> assign(:languages_default, languages_config.default_language)
>>>>>>> b8dfeff3

    {:ok, socket}
  end

  def handle_event("toggle_referral_codes", _params, socket) do
    # Since we're sending "toggle", we just flip the current state
    new_enabled = !socket.assigns.referral_codes_enabled

    result =
      if new_enabled do
        ReferralCodes.enable_system()
      else
        ReferralCodes.disable_system()
      end

    case result do
      {:ok, _setting} ->
        socket =
          socket
          |> assign(:referral_codes_enabled, new_enabled)
          |> put_flash(
            :info,
            if(new_enabled,
              do: "Referral codes system enabled",
              else: "Referral codes system disabled"
            )
          )

        {:noreply, socket}

      {:error, _changeset} ->
        socket = put_flash(socket, :error, "Failed to update referral codes system")
        {:noreply, socket}
    end
  end

  def handle_event("toggle_emails", _params, socket) do
    # Toggle email system
    new_enabled = !socket.assigns.email_enabled

    result =
      if new_enabled do
        PhoenixKit.EmailSystem.enable_system()
      else
        PhoenixKit.EmailSystem.disable_system()
      end

    case result do
      {:ok, _setting} ->
        socket =
          socket
          |> assign(:email_enabled, new_enabled)
          |> put_flash(
            :info,
            if(new_enabled,
              do: "Email system enabled",
              else: "Email system disabled"
            )
          )

        {:noreply, socket}

      {:error, _changeset} ->
        socket = put_flash(socket, :error, "Failed to update email system")
        {:noreply, socket}
    end
  end

  def handle_event("toggle_languages", _params, socket) do
    # Toggle languages
    new_enabled = !socket.assigns.languages_enabled

    result =
      if new_enabled do
        Languages.enable_system()
      else
        Languages.disable_system()
      end

    case result do
      {:ok, _} ->
        # Reload languages configuration to get fresh data
        languages_config = Languages.get_config()

        socket =
          socket
          |> assign(:languages_enabled, new_enabled)
          |> assign(:languages_count, languages_config.language_count)
          |> assign(:languages_enabled_count, languages_config.enabled_count)
          |> assign(:languages_default, languages_config.default_language)
          |> put_flash(
            :info,
            if(new_enabled,
              do: "Languages enabled with default English",
              else: "Languages disabled"
            )
          )

        {:noreply, socket}

      {:error, _changeset} ->
        socket = put_flash(socket, :error, "Failed to update languages")
        {:noreply, socket}
    end
  end

end<|MERGE_RESOLUTION|>--- conflicted
+++ resolved
@@ -1,11 +1,7 @@
 defmodule PhoenixKitWeb.Live.ModulesLive do
   use PhoenixKitWeb, :live_view
 
-<<<<<<< HEAD
-=======
-  alias PhoenixKit.EmailTracking
   alias PhoenixKit.Module.Languages
->>>>>>> b8dfeff3
   alias PhoenixKit.ReferralCodes
   alias PhoenixKit.Settings
 
@@ -15,12 +11,8 @@
 
     # Load module states
     referral_codes_config = ReferralCodes.get_config()
-<<<<<<< HEAD
     email_config = PhoenixKit.EmailSystem.get_config()
-=======
-    email_tracking_config = EmailTracking.get_config()
     languages_config = Languages.get_config()
->>>>>>> b8dfeff3
 
     socket =
       socket
@@ -30,21 +22,14 @@
       |> assign(:referral_codes_required, referral_codes_config.required)
       |> assign(:max_uses_per_code, referral_codes_config.max_uses_per_code)
       |> assign(:max_codes_per_user, referral_codes_config.max_codes_per_user)
-<<<<<<< HEAD
       |> assign(:email_enabled, email_config.enabled)
       |> assign(:email_save_body, email_config.save_body)
       |> assign(:email_ses_events, email_config.ses_events)
       |> assign(:email_retention_days, email_config.retention_days)
-=======
-      |> assign(:email_tracking_enabled, email_tracking_config.enabled)
-      |> assign(:email_tracking_save_body, email_tracking_config.save_body)
-      |> assign(:email_tracking_ses_events, email_tracking_config.ses_events)
-      |> assign(:email_tracking_retention_days, email_tracking_config.retention_days)
       |> assign(:languages_enabled, languages_config.enabled)
       |> assign(:languages_count, languages_config.language_count)
       |> assign(:languages_enabled_count, languages_config.enabled_count)
       |> assign(:languages_default, languages_config.default_language)
->>>>>>> b8dfeff3
 
     {:ok, socket}
   end
@@ -150,5 +135,4 @@
         {:noreply, socket}
     end
   end
-
 end