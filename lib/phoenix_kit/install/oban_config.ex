defmodule PhoenixKit.Install.ObanConfig do
  @moduledoc """
  Handles Oban configuration for PhoenixKit installation.

  This module provides functionality to:
  - Configure Oban for background job processing
  - Set up required queues (default, emails, file_processing)
  - Add Oban.Plugins.Pruner for job cleanup
  - Add Oban to application supervisor tree
  - Ensure configuration exists during updates
  """
  use PhoenixKit.Install.IgniterCompat

  alias Igniter.Libs.Phoenix
  alias Igniter.Project.Application
  alias PhoenixKit.Install.IgniterHelpers

  @doc """
  Adds or verifies Oban configuration.

  This function ensures that Oban is properly configured for PhoenixKit's
  background job processing, including:
  1. Repo configuration (auto-detected from PhoenixKit config)
  2. Required queues for file processing and email handling
  3. Pruner plugin for automatic job cleanup

  ## Parameters
  - `igniter` - The igniter context

  ## Returns
  Updated igniter with Oban configuration and notices.
  """
  def add_oban_configuration(igniter) do
    igniter
    |> add_oban_config()
    |> add_oban_configuration_notice()
  end

  @doc """
  Checks if Oban configuration exists in config.exs.

  ## Parameters
  - `igniter` - The igniter context for detecting parent app name

  ## Returns
  Boolean indicating if configuration exists.
  """
  def oban_config_exists?(igniter) do
    config_path = "config/config.exs"
    app_name = IgniterHelpers.get_parent_app_name(igniter)

    if File.exists?(config_path) do
      content = File.read!(config_path)
      lines = String.split(content, "\n")

      # Check for active (non-commented) Oban configuration with parent app namespace
      has_oban_config =
        Enum.any?(lines, fn line ->
          trimmed = String.trim(line)
          # Not a comment and contains config :app_name, Oban
          !String.starts_with?(trimmed, "#") and
            String.contains?(line, "config :#{app_name}, Oban")
        end)

      has_queues =
        Enum.any?(lines, fn line ->
          trimmed = String.trim(line)
          # Not a comment and contains queues:
          !String.starts_with?(trimmed, "#") and String.contains?(line, "queues:")
        end)

      has_oban_config and has_queues
    else
      false
    end
  rescue
    _ -> false
  end

  # Add Oban configuration to config.exs
  defp add_oban_config(igniter) do
    # Get parent app name and repo
    app_name = IgniterHelpers.get_parent_app_name(igniter)
    repo_module = get_repo_module(igniter)

    oban_config = """

    # Configure Oban for PhoenixKit background jobs
    # Required for file processing (storage system) and email handling
    config :#{app_name}, Oban,
      repo: #{repo_module},
      queues: [
        default: 10,           # General purpose queue
        emails: 50,            # Email processing
        file_processing: 20    # File variant generation (storage system)
      ],
      plugins: [
        Oban.Plugins.Pruner    # Automatic cleanup of completed jobs
      ]
    """

    try do
      Igniter.update_file(igniter, "config/config.exs", fn source ->
        content = Rewrite.Source.get(source, :content)

        # Check if Oban config already exists (with more robust detection)
        if oban_config_already_exists?(content, app_name) do
          source
        else
          # Find insertion point before import_config statements
          insertion_point = find_import_config_location(content)

          updated_content =
            case insertion_point do
              {:before_import, before_content, after_content} ->
                # Insert before import_config
                before_content <> oban_config <> "\n" <> after_content

              :append_to_end ->
                # No import_config found, append to end
                content <> oban_config
            end

          Rewrite.Source.update(source, :content, updated_content)
        end
      end)
    rescue
      e ->
        IO.warn("Failed to add Oban configuration: #{inspect(e)}")
        add_manual_config_notice(igniter, repo_module)
    end
  end

  # Get repo module from PhoenixKit config or detect from app
  defp get_repo_module(igniter) do
    config_path = "config/config.exs"
    app_name = IgniterHelpers.get_parent_app_name(igniter)

    if File.exists?(config_path) do
      content = File.read!(config_path)

      # First try: Look for existing PhoenixKit repo config
      case Regex.run(~r/config :phoenix_kit,\s+repo:\s+([A-Za-z0-9_.]+)/, content) do
        [_, repo] ->
          repo

        _ ->
          # Second try: Look for ecto_repos in app config
          app_module = Macro.camelize(to_string(app_name))

          case Regex.run(~r/config :#{app_name}.*?ecto_repos:\s*\[([A-Za-z0-9_.]+)\]/s, content) do
            [_, repo] -> repo
            _ -> "#{app_module}.Repo"
          end
      end
    else
      app_module = Macro.camelize(to_string(app_name))
      "#{app_module}.Repo"
    end
  rescue
    _ ->
      app_name = IgniterHelpers.get_parent_app_name(igniter)
      app_module = Macro.camelize(to_string(app_name))
      "#{app_module}.Repo"
  end

  # Check if Oban config already exists in the file
  defp oban_config_already_exists?(content, app_name) do
    lines = String.split(content, "\n")

    Enum.any?(lines, fn line ->
      trimmed = String.trim(line)

      # Not a comment and contains config for Oban
      # Also check for variations with spaces
      !String.starts_with?(trimmed, "#") and
        (String.contains?(line, "config :#{app_name}, Oban") or
           Regex.match?(~r/config\s+:#{app_name},\s+Oban/, line))
    end)
  end

  # Find the location to insert config before import_config statements
  defp find_import_config_location(content) do
    lines = String.split(content, "\n")

    # Look for import_config pattern
    import_index =
      Enum.find_index(lines, fn line ->
        trimmed = String.trim(line)
        String.starts_with?(trimmed, "import_config") or String.contains?(line, "import_config")
      end)

    case import_index do
      nil ->
        # No import_config found, append to end
        :append_to_end

      index ->
        # Find the start of the import_config block
        start_index = find_import_block_start(lines, index)

        # Split content at the start of import block
        before_lines = Enum.take(lines, start_index)
        after_lines = Enum.drop(lines, start_index)

        before_content = Enum.join(before_lines, "\n")
        after_content = Enum.join(after_lines, "\n")

        {:before_import, before_content, after_content}
    end
  end

  # Find the start of the import_config block (including preceding comments)
  defp find_import_block_start(lines, import_index) do
    lines
    |> Enum.take(import_index)
    |> Enum.reverse()
    |> Enum.reduce_while(import_index, fn line, current_index ->
      trimmed = String.trim(line)

      cond do
        # Comment line related to import
        String.starts_with?(trimmed, "#") and
            (String.contains?(line, "import") or String.contains?(line, "Import") or
               String.contains?(line, "bottom") or String.contains?(line, "BOTTOM") or
               String.contains?(line, "environment")) ->
          {:cont, current_index - 1}

        # Blank line
        trimmed == "" ->
          {:cont, current_index - 1}

        # config_env or similar
        String.contains?(line, "config_env()") or String.contains?(line, "env_config") ->
          {:cont, current_index - 1}

        # Stop at any other code
        true ->
          {:halt, current_index}
      end
    end)
  end

  # Add notice about Oban configuration
  defp add_oban_configuration_notice(igniter) do
    if oban_config_exists?(igniter) do
      Igniter.add_notice(
        igniter,
        "⚙️  Oban configured for background jobs (file processing, emails)"
      )
    else
      Igniter.add_notice(
        igniter,
        "⚠️  Oban configuration added - restart your server if running"
      )
    end
  end

  @doc """
  Adds Oban to the parent application's supervision tree.

  This function ensures that Oban starts automatically when the application starts,
  with correct positioning in the supervisor tree:
  - AFTER PhoenixKit.Supervisor (PhoenixKit services available)
  - BEFORE Endpoint (Oban ready before HTTP requests)

  ## Important

  Oban MUST start AFTER PhoenixKit.Supervisor because PhoenixKit.Supervisor
  depends on Repo, and Oban also depends on Repo. The correct order is:
  1. Repo (database connection)
  2. PhoenixKit.Supervisor (uses Repo for Settings)
  3. Oban (uses Repo for job persistence)

  ## Parameters
  - `igniter` - The igniter context

  ## Returns
  Updated igniter with Oban added to application supervisor.
  """
  def add_oban_supervisor(igniter) do
    app_name = IgniterHelpers.get_parent_app_name(igniter)
    {igniter, endpoint} = Phoenix.select_endpoint(igniter)

<<<<<<< HEAD
    # AST for fetching Oban config at runtime
    oban_config_ast = quote(do: Application.fetch_env!(unquote(app_name), Oban))
=======
    # Build AST for: Application.get_env(:app_name, Oban)
    # Using Sourceror to parse the code string into AST
    get_env_code = "Application.get_env(:#{app_name}, Oban)"
    get_env_ast = Sourceror.parse_string!(get_env_code)
>>>>>>> 0035ab79

    # Use Igniter API to add Oban with explicit positioning
    # Pass {Module, {:code, ast}} format so Igniter doesn't escape the AST
    # This ensures correct order: Repo → PhoenixKit → Oban → Endpoint
    igniter
    |> Application.add_new_child(
<<<<<<< HEAD
      {Oban, {:code, oban_config_ast}},
=======
      {Oban, {:code, get_env_ast}},
>>>>>>> 0035ab79
      after: [PhoenixKit.Supervisor],
      before: [endpoint]
    )
  end

  @doc """
  Checks if Oban supervisor is configured in application.ex.

  ## Parameters
  - `igniter` - The igniter context for detecting parent app name

  ## Returns
  Boolean indicating if Oban supervisor exists in application.ex.
  """
  def oban_supervisor_exists?(igniter) do
    app_name = IgniterHelpers.get_parent_app_name(igniter)
    app_file = "lib/#{app_name}/application.ex"

    if File.exists?(app_file) do
      content = File.read!(app_file)

      # Check for Oban in children list
      String.contains?(content, "{Oban,") or
        String.contains?(content, "Application.get_env(:#{app_name}, Oban)")
    else
      false
    end
  rescue
    _ -> false
  end

  # Add notice when manual configuration is required
  defp add_manual_config_notice(igniter, repo_module) do
    app_name = IgniterHelpers.get_parent_app_name(igniter)

    notice = """
    ⚠️  Manual Configuration Required: Oban

    PhoenixKit couldn't automatically configure Oban for background jobs.

    Please add the following to config/config.exs:

      config :#{app_name}, Oban,
        repo: #{repo_module},
        queues: [
          default: 10,
          emails: 50,
          file_processing: 20
        ],
        plugins: [
          Oban.Plugins.Pruner
        ]

    And add the following to lib/#{app_name}/application.ex in the children list:

      {Oban, Application.get_env(:#{app_name}, Oban)}

    Without this configuration, the storage system cannot process uploaded files.
    Files will remain stuck in "processing" status.
    """

    Igniter.add_notice(igniter, notice)
  end
end<|MERGE_RESOLUTION|>--- conflicted
+++ resolved
@@ -282,26 +282,17 @@
     app_name = IgniterHelpers.get_parent_app_name(igniter)
     {igniter, endpoint} = Phoenix.select_endpoint(igniter)
 
-<<<<<<< HEAD
-    # AST for fetching Oban config at runtime
-    oban_config_ast = quote(do: Application.fetch_env!(unquote(app_name), Oban))
-=======
     # Build AST for: Application.get_env(:app_name, Oban)
     # Using Sourceror to parse the code string into AST
     get_env_code = "Application.get_env(:#{app_name}, Oban)"
     get_env_ast = Sourceror.parse_string!(get_env_code)
->>>>>>> 0035ab79
 
     # Use Igniter API to add Oban with explicit positioning
     # Pass {Module, {:code, ast}} format so Igniter doesn't escape the AST
     # This ensures correct order: Repo → PhoenixKit → Oban → Endpoint
     igniter
     |> Application.add_new_child(
-<<<<<<< HEAD
-      {Oban, {:code, oban_config_ast}},
-=======
       {Oban, {:code, get_env_ast}},
->>>>>>> 0035ab79
       after: [PhoenixKit.Supervisor],
       before: [endpoint]
     )
