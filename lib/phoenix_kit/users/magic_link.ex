defmodule PhoenixKit.Users.MagicLink do
  @moduledoc """
  Magic Link authentication system for PhoenixKit.

  Magic Link provides passwordless authentication where users receive a secure
  link via email that allows them to log in without entering a password.

  ## Features

  - **Passwordless Authentication**: Users log in with just their email
  - **Secure Token System**: Uses existing UserToken infrastructure
  - **Time-Limited Links**: Magic links expire after a configurable period
  - **Optional Integration**: Works alongside existing password authentication
  - **Email Verification**: Links are sent to the user's email address

  ## Usage

      # Generate and send magic link
      case PhoenixKit.Users.MagicLink.generate_magic_link(email) do
        {:ok, user, token} ->
          # Send email with magic link
          PhoenixKit.Mailer.send_magic_link_email(user, token)
          {:ok, user}

        {:error, :user_not_found} ->
          # Handle unknown email
          {:error, :invalid_email}
      end

      # Verify magic link token
      case PhoenixKit.Users.MagicLink.verify_magic_link(token) do
        {:ok, user} ->
          # Log user in
          {:ok, user}

        {:error, :invalid_token} ->
          # Handle invalid/expired token
          {:error, :expired_link}
      end

  ## Security Considerations

  - Magic link tokens are single-use (automatically deleted after use)
  - Short expiry time (default: 15 minutes) to minimize exposure
  - Tokens are hashed before storage in database
  - Email address verification ensures link goes to correct recipient
  - Integration with existing user session management

  ## Configuration

  Magic link expiry can be configured in your application:

      # config/config.exs
      config :phoenix_kit,
        magic_link_for_login_expiry_minutes: 15
  """

  alias Ecto.Adapters.SQL
  alias PhoenixKit.Config
  alias PhoenixKit.Users.Auth
  alias PhoenixKit.Users.Auth.{User, UserToken}
  alias PhoenixKit.Users.RateLimiter
  alias PhoenixKit.Utils.Routes

  import Ecto.Query

  @magic_link_context "magic_link"

  @doc """
  Generates a magic link for the given email address.

  This function includes rate limiting protection to prevent token enumeration attacks.
  After exceeding the rate limit (default: 3 requests per 5 minutes), subsequent
  requests will be rejected with `{:error, :rate_limit_exceeded}`.

  Returns `{:ok, user, token}` if the user exists and rate limit is not exceeded,
  `{:error, :user_not_found}` if no user is found with that email, or
  `{:error, :rate_limit_exceeded}` if the rate limit has been exceeded.

  ## Examples

      iex> PhoenixKit.Users.MagicLink.generate_magic_link("user@example.com")
      {:ok, %User{}, "magic_link_token_here"}

      iex> PhoenixKit.Users.MagicLink.generate_magic_link("nonexistent@example.com")
      {:error, :user_not_found}

      iex> PhoenixKit.Users.MagicLink.generate_magic_link("user@example.com")
      {:error, :rate_limit_exceeded}
  """
  def generate_magic_link(email) when is_binary(email) do
    email = String.trim(email) |> String.downcase()

    # Check rate limit before attempting to generate magic link
    case RateLimiter.check_magic_link_rate_limit(email) do
      :ok ->
        case Auth.get_user_by_email(email) do
          %User{} = user ->
            # Revoke any existing magic link tokens for this user
            revoke_magic_links(user)

            # Generate new magic link token
            {token, user_token} = UserToken.build_email_token(user, @magic_link_context)

            case repo().insert(user_token) do
              {:ok, _} ->
                {:ok, user, token}

              {:error, changeset} ->
                {:error, changeset}
            end

<<<<<<< HEAD
          nil ->
            # Perform a fake token generation to prevent timing attacks
            # This takes similar time as real token generation
            _fake_token = :crypto.strong_rand_bytes(32) |> Base.url_encode64(padding: false)

            {:error, :user_not_found}
        end
=======
      nil ->
        # Prevent timing attacks by simulating the same operations as the success case
        # This ensures constant-time behavior regardless of whether user exists

        # 1. Simulate database insert timing (typical insert: 1-3ms)
        # Using pg_sleep to match the cost of an actual database write operation
        SQL.query(repo(), "SELECT pg_sleep(0.002)", [])

        # 2. Add consistent computational cost similar to password hashing operations
        # This prevents CPU-based timing attacks and matches authentication flow timing
        Bcrypt.no_user_verify()
>>>>>>> bb465b9e

      {:error, :rate_limit_exceeded} ->
        {:error, :rate_limit_exceeded}
    end
  end

  @doc """
  Verifies a magic link token and returns the associated user.

  The token is automatically deleted after successful verification (single-use).

  Returns `{:ok, user}` if the token is valid, or `{:error, :invalid_token}`
  if the token is invalid, expired, or already used.

  ## Examples

      iex> PhoenixKit.Users.MagicLink.verify_magic_link("valid_token")
      {:ok, %User{}}

      iex> PhoenixKit.Users.MagicLink.verify_magic_link("invalid_token")
      {:error, :invalid_token}
  """
  def verify_magic_link(token) when is_binary(token) do
    case Base.url_decode64(token, padding: false) do
      {:ok, decoded_token} ->
        hashed_token = :crypto.hash(:sha256, decoded_token)
        expiry_minutes = get_expiry_minutes()

        # Create query specifically for magic links with minute-based expiry
        query =
          from token in UserToken,
            join: user in assoc(token, :user),
            where:
              token.token == ^hashed_token and
                token.context == ^@magic_link_context and
                token.inserted_at > ago(^expiry_minutes, "minute") and
                token.sent_to == user.email,
            select: {user, token}

        case repo().one(query) do
          {user, user_token} ->
            # Delete the token to make it single-use
            repo().delete(user_token)

            {:ok, user}

          nil ->
            {:error, :invalid_token}
        end

      :error ->
        {:error, :invalid_token}
    end
  end

  @doc """
  Revokes all active magic link tokens for a user.

  This is useful when:
  - Generating a new magic link (only one should be active)
  - User logs in via other means (invalidate pending magic links)
  - Security concerns require invalidating all passwordless access

  ## Examples

      iex> PhoenixKit.Users.MagicLink.revoke_magic_links(user)
      :ok
  """
  def revoke_magic_links(%User{} = user) do
    query =
      from t in UserToken,
        where: t.user_id == ^user.id and t.context == ^@magic_link_context

    repo().delete_all(query)
    :ok
  end

  @doc """
  Checks if magic link authentication is enabled for the application.

  This can be used in controllers and views to conditionally show magic link UI.

  ## Examples

      iex> PhoenixKit.Users.MagicLink.enabled?()
      true
  """
  def enabled? do
    # Magic link is always available as it uses existing token infrastructure
    true
  end

  @doc """
  Gets the number of active magic link tokens for a user.

  Useful for debugging or administrative interfaces.

  ## Examples

      iex> PhoenixKit.Users.MagicLink.active_magic_links_count(user)
      1
  """
  def active_magic_links_count(%User{} = user) do
    expiry_minutes = get_expiry_minutes()

    query =
      from t in UserToken,
        where:
          t.user_id == ^user.id and
            t.context == ^@magic_link_context and
            t.inserted_at > ago(^expiry_minutes, "minute")

    repo().aggregate(query, :count)
  end

  @doc """
  Generates a magic link URL for the given token.

  This is a convenience function to construct the full URL that should be
  included in magic link emails.

  ## Examples

      iex> PhoenixKit.Users.MagicLink.magic_link_url("token123")
      "http://localhost:4000{prefix}/users/magic-link/token123"

      # Where {prefix} is the configured PhoenixKit URL prefix
  """
  def magic_link_url(token) when is_binary(token) do
    Routes.url("/users/magic-link/#{token}")
  end

  @doc """
  Cleans up expired magic link tokens.

  This function can be called periodically (e.g., via a scheduled job) to
  remove expired tokens from the database.

  Returns the number of tokens deleted.

  ## Examples

      iex> PhoenixKit.Users.MagicLink.cleanup_expired_tokens()
      5  # 5 expired tokens were deleted
  """
  def cleanup_expired_tokens do
    expiry_minutes = get_expiry_minutes()

    query =
      from t in UserToken,
        where:
          t.context == ^@magic_link_context and
            t.inserted_at <= ago(^expiry_minutes, "minute")

    {deleted_count, _} = repo().delete_all(query)
    deleted_count
  end

  # Get configured expiry time in minutes
  defp get_expiry_minutes do
    Config.get(:magic_link_for_login_expiry_minutes, 15)
  end

  # Get configured repo module
  defp repo do
    Config.get(:repo, nil)
  end
end<|MERGE_RESOLUTION|>--- conflicted
+++ resolved
@@ -110,7 +110,6 @@
                 {:error, changeset}
             end
 
-<<<<<<< HEAD
           nil ->
             # Perform a fake token generation to prevent timing attacks
             # This takes similar time as real token generation
@@ -118,22 +117,10 @@
 
             {:error, :user_not_found}
         end
-=======
-      nil ->
-        # Prevent timing attacks by simulating the same operations as the success case
-        # This ensures constant-time behavior regardless of whether user exists
-
-        # 1. Simulate database insert timing (typical insert: 1-3ms)
-        # Using pg_sleep to match the cost of an actual database write operation
-        SQL.query(repo(), "SELECT pg_sleep(0.002)", [])
-
-        # 2. Add consistent computational cost similar to password hashing operations
-        # This prevents CPU-based timing attacks and matches authentication flow timing
-        Bcrypt.no_user_verify()
->>>>>>> bb465b9e
 
       {:error, :rate_limit_exceeded} ->
         {:error, :rate_limit_exceeded}
+    end
     end
   end
 
