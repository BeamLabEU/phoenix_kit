--- conflicted
+++ resolved
@@ -726,13 +726,16 @@
             select: {r, count(u.id)}
         )
 
-<<<<<<< HEAD
       case result do
         {_owner_role, 0} ->
           # No active owners exist, make this user Owner
           case assign_role_internal(user, roles.owner) do
-            {:ok, _assignment} -> :owner
-            {:error, reason} -> repo.rollback(reason)
+            {:ok, _assignment} ->
+              # Activate and confirm first owner
+              maybe_activate_first_owner(user, true, :owner, repo)
+
+            {:error, reason} ->
+              repo.rollback(reason)
           end
 
         {_owner_role, _count} ->
@@ -740,38 +743,12 @@
           default_role_name = get_safe_default_role()
 
           case assign_role_internal(user, default_role_name) do
-            {:ok, _assignment} -> String.to_atom(String.downcase(default_role_name))
-            {:error, reason} -> repo.rollback(reason)
+            {:ok, _assignment} ->
+              String.to_atom(String.downcase(default_role_name))
+
+            {:error, reason} ->
+              repo.rollback(reason)
           end
-=======
-      # Check if there are any existing active Owner assignments
-      existing_owner =
-        repo.one(
-          from assignment in RoleAssignment,
-            join: u in User,
-            on: assignment.user_id == u.id,
-            where: assignment.role_id == ^owner_role.id,
-            where: u.is_active == true,
-            limit: 1
-        )
-
-      # Get configurable default role with safe fallback
-      default_role_name = get_safe_default_role()
-
-      role_name = if is_nil(existing_owner), do: roles.owner, else: default_role_name
-
-      role_type =
-        if is_nil(existing_owner),
-          do: :owner,
-          else: String.to_atom(String.downcase(default_role_name))
-
-      case assign_role_internal(user, role_name) do
-        {:ok, _assignment} ->
-          maybe_activate_first_owner(user, is_nil(existing_owner), role_type, repo)
-
-        {:error, reason} ->
-          repo.rollback(reason)
->>>>>>> a656c492
       end
     end)
   end
