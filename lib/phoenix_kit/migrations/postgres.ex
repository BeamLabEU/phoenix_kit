--- conflicted
+++ resolved
@@ -370,11 +370,7 @@
   use Ecto.Migration
 
   @initial_version 1
-<<<<<<< HEAD
   @current_version 42
-=======
-  @current_version 41
->>>>>>> 3880da54
   @default_prefix "public"
 
   @doc false
