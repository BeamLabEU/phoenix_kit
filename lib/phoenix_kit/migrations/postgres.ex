defmodule PhoenixKit.Migrations.Postgres do
  @moduledoc """
  PhoenixKit PostgreSQL Migration System

  This module handles versioned migrations for PhoenixKit, supporting incremental
  updates and rollbacks between different schema versions.

  ## Migration Versions

  ### V01 - Initial Setup (Foundation)
  - Creates basic authentication system
  - Phoenix_kit_users table with email/password authentication
  - Phoenix_kit_user_tokens for email confirmation and password reset
  - CITEXT extension for case-insensitive email storage
  - Version tracking table (phoenix_kit)

  ### V02 - Role System Foundation
  - Phoenix_kit_user_roles table for role definitions
  - Phoenix_kit_user_role_assignments for user-role relationships
  - System roles (Owner, Admin, User) with protection
  - Automatic Owner assignment for first user

  ### V03 - Settings System
  - Phoenix_kit_settings table for system configuration
  - Key/value storage with timestamps
  - Default settings for time zones, date formats

  ### V04 - Role System Enhancements
  - Enhanced role assignments with audit trail
  - Assigned_by and assigned_at tracking
  - Active/inactive role states

  ### V05 - Settings Enhancements
  - Extended settings with better validation
  - Additional configuration options

  ### V06 - Additional System Tables
  - Extended system configuration
  - Performance optimizations

  ### V07 - Email System
  - Phoenix_kit_email_logs for comprehensive email logging
  - Phoenix_kit_email_events for delivery event tracking (open, click, bounce)
  - Advanced email analytics and monitoring
  - Provider integration and webhook support

  ### V08 - Username Support
  - Username field for phoenix_kit_users
  - Unique username constraints
  - Email-based username generation for existing users

  ### V09 - Email Blocklist System
  - Phoenix_kit_email_blocklist for blocked email addresses
  - Temporary and permanent blocks with expiration
  - Reason tracking and audit trail
  - Efficient indexes for rate limiting and spam prevention

  ### V10 - User Registration Analytics
  - Registration analytics columns for IP and location tracking
  - Geolocation data storage (country, region, city)
  - Privacy-focused design with configurable tracking
  - Efficient indexes for analytics queries

  ### V11 - Per-User Timezone Settings
  - Individual timezone preferences for each user
  - Personal timezone column in phoenix_kit_users table
  - Fallback system: user timezone → system timezone → UTC
  - Enhanced date formatting with per-user timezone support

  ### V12 - JSON Settings Support
  - JSONB column (value_json) in phoenix_kit_settings table
  - Support for complex structured data storage
  - Removes NOT NULL constraint from value column
  - Enables proper JSON-only settings storage
  - Backward compatible with existing string settings
  - Dual storage model: string OR JSON values
  - Enhanced cache system for JSON data

  ### V13 - Enhanced Email Tracking with AWS SES Integration
  - AWS message ID correlation (aws_message_id column)
  - Specific timestamp tracking (bounced_at, complained_at, opened_at, clicked_at)
  - Extended event types (reject, delivery_delay, subscription, rendering_failure)
  - Enhanced status management (rejected, delayed, hard_bounced, soft_bounced, complaint)
  - Unique constraint on aws_message_id for duplicate prevention
  - Additional event fields (reject_reason, delay_type, subscription_type, failure_reason)

  ### V14 - Email Body Compression Support
  - Adds body_compressed boolean field to phoenix_kit_email_logs
  - Enables efficient archival and storage management
  - Backward compatible with existing data

  ### V15 - Email Templates System
  - Phoenix_kit_email_templates table for template storage and management
  - Template variables with {{variable}} syntax support
  - Template categories (system, marketing, transactional)
  - Template versioning and usage tracking
  - Integration with existing email logging system

  ### V16 - OAuth Providers System & Magic Link Registration
  - Phoenix_kit_user_oauth_providers for OAuth integration
  - Support for Google, Apple, GitHub authentication
  - Account linking by email address
  - OAuth token storage with encryption support
  - Multiple providers per user support
  - Magic link registration tokens with nullable user_id

  ### V17 - Entities System (WordPress ACF-like)
  - Phoenix_kit_entities for dynamic content type definitions
  - Phoenix_kit_entity_data for entity records
  - JSONB storage for flexible field schemas
  - Plural display names for better UI wording
  - 13 field types support (text, number, date, select, etc.)
  - Admin interfaces for entity and data management
  - Settings integration (entities_enabled, entities_max_per_user, etc.)

  ### V18 - User Custom Fields
  - JSONB custom_fields column in phoenix_kit_users table
  - Flexible key-value storage for user metadata
  - API functions for custom field management
  - Support for arbitrary user data without schema changes

  ### V19 - Storage System Tables (Part 1)
  - Initial storage system infrastructure
  - See V20 for complete distributed storage system

  ### V20 - Distributed File Storage System
  - Phoenix_kit_buckets for storage provider configurations (local, S3, B2, R2)
  - Phoenix_kit_files for original file uploads with metadata
  - Phoenix_kit_file_instances for file variants (thumbnails, resizes, video qualities)
  - Phoenix_kit_file_locations for physical storage locations (multi-location redundancy)
  - Phoenix_kit_storage_dimensions for admin-configurable dimension presets
  - UUIDv7 primary keys for time-sortable identifiers
  - Smart bucket selection with priority system
  - Token-based URL security to prevent enumeration attacks
  - Automatic variant generation system

  ### V21 - Message ID Search Performance Optimization
  - Composite index on (message_id, aws_message_id) for faster lookups
  - Improved performance of AWS SES event correlation
  - Optimized message ID search queries throughout email system

  ### V22 - Email System Improvements & Audit Logging
  - AWS message ID tracking with aws_message_id field in phoenix_kit_email_logs
  - Enhanced event management with composite indexes for faster duplicate checking
  - Phoenix_kit_email_orphaned_events table for tracking unmatched SQS events
  - Phoenix_kit_email_metrics table for system metrics tracking
  - Phoenix_kit_audit_logs table for comprehensive administrative action tracking
  - Complete audit trail for admin password resets (WHO, WHAT, WHEN, WHERE)
  - Metadata storage for additional context in audit logs
  - Performance indexes for efficient querying by user, action, and date

  ### V23 - Session Fingerprinting
  - Session fingerprinting columns (ip_address, user_agent_hash) in phoenix_kit_users_tokens
  - Prevents session hijacking by detecting suspicious session usage patterns
  - IP address tracking: Detects when session is used from different IP
  - User agent hashing: Detects when session is used from different browser/device
  - Backward compatible: Existing sessions without fingerprints remain valid
  - Configurable strictness: Can log warnings or force re-authentication
  - Performance indexes for efficient fingerprint verification

  ### V24 - File Checksum Unique Index
  - Unique index on phoenix_kit_files.checksum for O(1) duplicate detection
  - Enables automatic deduplication of uploaded files
  - Prevents redundant storage of identical files
  - Improves performance of duplicate file lookups

  ### V25 - Aspect Ratio Control for Dimensions
  - Adds maintain_aspect_ratio boolean column to phoenix_kit_storage_dimensions
  - Allows choosing between aspect ratio preservation (width-only) or fixed dimensions
  - Per-dimension control for responsive sizing vs exact crops
  - Defaults to maintaining aspect ratio for all dimensions

  ### V26 - Rename Checksum Fields & Per-User Deduplication
  - Renames `checksum` to `file_checksum` (clearer naming)
  - Removes unique index on file_checksum (allows same file from different users)
  - Adds `user_file_checksum` column (SHA256 of user_id + file_checksum)
  - Creates unique index on user_file_checksum for per-user duplicate detection
  - Same user cannot upload same file twice (enforced by user_file_checksum)
  - Different users CAN upload same file (different user_file_checksum values)
  - Preserves file_checksum field for popularity analytics across all users
  - Clearer naming convention: file_checksum vs user_file_checksum

  ### V27 - Oban Background Job System
  - Creates Oban tables for background job processing
  - Oban_jobs table for job queue management
  - Oban_peers table for distributed coordination
  - Performance indexes for efficient job processing
  - Enables file processing (variant generation, metadata extraction)
  - Enables email processing (sending, tracking, analytics)
  - Uses Oban's latest schema version automatically (forward-compatible)
  - Integrated with PhoenixKit configuration system

  ### V28 - User Preferred Locale
  - Adds `preferred_locale` column to `phoenix_kit_users` table
  - Supports user-specific language dialect preferences
  - Enables simplified URL structure with dialect preferences

  ### V29 - Posts System
  - Complete social posts system with media attachments
  - Posts with privacy controls (draft/public/unlisted/scheduled)
  - Post comments with nested threading
  - Post likes and user mentions
  - Post tags and user groups

  ### V30 - Move Preferred Locale to Custom Fields
  - Migrates preferred_locale from column to custom_fields JSONB
  - Reduces schema complexity
  - Backward compatible data access

  ### V31 - Billing System (Phase 1)
  - Phoenix_kit_currencies for multi-currency support
  - Phoenix_kit_billing_profiles for user billing information (EU Standard)
  - Phoenix_kit_orders for order management with line items
  - Phoenix_kit_invoices for invoice generation with receipt functionality
  - Phoenix_kit_transactions for payment tracking
  - Bank transfer payment workflow (manual payment marking)
  - Default currencies seeding (EUR, USD, GBP)
  - Billing settings for prefixes and configuration

  ### V32 - AI System
  - Phoenix_kit_ai_accounts for AI provider account management
  - Phoenix_kit_ai_requests for usage tracking and statistics
  - OpenRouter integration with API key validation
  - Text processing slots configuration (3 presets/fallback chain)
  - JSONB storage for flexible settings and metadata
  - AI system enable/disable toggle
  - Usage statistics and request history

  ### V33 - Payment Providers and Subscriptions
  - Phoenix_kit_payment_methods for saved payment methods (cards, wallets)
  - Phoenix_kit_subscription_plans for subscription pricing plans
  - Phoenix_kit_subscriptions for user subscription management
  - Phoenix_kit_payment_provider_configs for provider credentials
  - Phoenix_kit_webhook_events for idempotent webhook processing
  - Orders: checkout session fields
  - Invoices: subscription reference
  - Settings: provider enable/disable, grace period, dunning configuration

  ### V34 - AI Endpoints System
  - Phoenix_kit_ai_endpoints for unified AI configuration
  - Combines provider credentials, model selection, and generation parameters
  - Replaces the Accounts + Slots architecture with single Endpoint entities
  - Updates phoenix_kit_ai_requests with endpoint_id reference
  - Removes slot settings from Settings table

  ### V35 - Support Tickets System
  - Phoenix_kit_tickets for customer support request management
  - Phoenix_kit_ticket_comments for threaded comments with internal notes
  - Phoenix_kit_ticket_attachments for file attachments on tickets/comments
  - Phoenix_kit_ticket_status_history for complete audit trail
  - Status workflow: open → in_progress → resolved → closed
  - SupportAgent role for ticket access control
  - Internal notes feature (staff-only visibility)
  - Settings: enabled, per_page, comments, internal notes, attachments, allow_reopen

  ### V36 - Connections Module (Social Relationships)
  - Phoenix_kit_user_follows for one-way follow relationships
  - Phoenix_kit_user_connections for two-way mutual connections
  - Phoenix_kit_user_blocks for user blocking
  - Public API for parent applications to use
  - Follow: no consent required, instant
  - Connection: requires acceptance from both parties
  - Block: prevents all interaction, removes existing relationships
  - Settings: connections_enabled

<<<<<<< HEAD
  ### V39 - Admin Notes System ⚡ LATEST
  - Phoenix_kit_admin_notes for internal admin notes about users
  - Admin-to-admin communication about user accounts
  - Author tracking for accountability
  - Any admin can view/edit/delete any note
=======
  ### V37 - DB Sync Connections & Transfer Tracking
  - Phoenix_kit_db_sync_connections for permanent site-to-site connections
  - Phoenix_kit_db_sync_transfers for tracking all data transfers
  - Approval modes: auto_approve, require_approval, per_table
  - Expiration and download limits (max_downloads, max_records_total)
  - Additional security: password protection, IP whitelist, time restrictions
  - Receiver-side settings: conflict strategy, auto-sync
  - Full audit trail for connections and transfers

  ### V38 - AI Prompts System ⚡ LATEST
  - Phoenix_kit_ai_prompts for reusable prompt templates
  - Variable substitution with {{VariableName}} syntax
  - Auto-extracted variables stored for validation
  - Usage tracking (count and last used timestamp)
  - Sorting and organization support
>>>>>>> 75116d87

  ## Migration Paths

  ### Fresh Installation (0 → Current)
  Runs all migrations V01 through V27 in sequence.

  ### Incremental Updates
  - V01 → V27: Runs V02 through V27 in sequence
  - V26 → V27: Runs V27 only (adds Oban tables)
  - V25 → V27: Runs V26 and V27 in sequence
  - V24 → V27: Runs V25, V26, and V27 in sequence
  - V20 → V27: Runs V21 through V27 in sequence

  ### Rollback Support
  - V27 → V26: Removes Oban tables and background job system
  - V26 → V25: Removes user_file_checksum, renames file_checksum back to checksum, restores checksum unique index
  - V25 → V24: Removes aspect ratio control from dimensions
  - V24 → V23: Removes unique index on checksum
  - V23 → V22: Removes session fingerprinting columns and indexes
  - V22 → V21: Removes audit logging system, email orphaned events, and email metrics
  - V21 → V20: Removes composite message ID index
  - V15 → V14: Removes email templates system
  - V14 → V13: Removes body compression support
  - V13 → V12: Removes enhanced email tracking and AWS SES integration
  - V12 → V11: Removes JSON settings support and restores NOT NULL constraint
  - V11 → V10: Removes per-user timezone settings
  - V10 → V09: Removes registration analytics system
  - V09 → V08: Removes email blocklist system
  - V08 → V07: Removes username support
  - V07 → V06: Removes email tracking system
  - Full rollback to V01: Keeps only basic authentication

  ## Usage Examples

      # Update to latest version (V27)
      PhoenixKit.Migrations.Postgres.up(prefix: "myapp")

      # Update to specific version
      PhoenixKit.Migrations.Postgres.up(prefix: "myapp", version: 27)

      # Rollback to specific version
      PhoenixKit.Migrations.Postgres.down(prefix: "myapp", version: 26)

      # Complete rollback
      PhoenixKit.Migrations.Postgres.down(prefix: "myapp", version: 0)

  ## PostgreSQL Features
  - Schema prefix support for multi-tenant applications
  - Optimized indexes for performance
  - Foreign key constraints with proper cascading
  - Extension support (citext)
  - Version tracking with table comments
  """

  @behaviour PhoenixKit.Migration

  use Ecto.Migration

  @initial_version 1
<<<<<<< HEAD
  @current_version 39
=======
  @current_version 38
>>>>>>> 75116d87
  @default_prefix "public"

  @doc false
  def initial_version, do: @initial_version

  @doc false
  def current_version, do: @current_version

  @impl PhoenixKit.Migration
  def up(opts) do
    opts = with_defaults(opts, @current_version)
    initial = migrated_version(opts)

    cond do
      initial == 0 ->
        change(@initial_version..opts.version, :up, opts)

      initial < opts.version ->
        change((initial + 1)..opts.version, :up, opts)

      true ->
        :ok
    end
  end

  @impl PhoenixKit.Migration
  def down(opts) do
    # For down operations, don't set a default version - let target_version logic handle it
    opts = Enum.into(opts, %{prefix: @default_prefix})

    opts =
      opts
      |> Map.put(:quoted_prefix, inspect(opts.prefix))
      |> Map.put(:escaped_prefix, String.replace(opts.prefix, "'", "\\'"))
      |> Map.put_new(:create_schema, opts.prefix != @default_prefix)

    current_version = migrated_version(opts)

    # Determine target version:
    # - If version not specified, rollback to complete removal (0)
    # - If version specified, rollback to that version
    target_version = Map.get(opts, :version, 0)

    if current_version > target_version do
      # For rollback from version N to version M, execute down for versions N, N-1, ..., M+1
      # This means we don't execute down for the target version itself
      change(current_version..(target_version + 1)//-1, :down, opts)
    end
  end

  @impl PhoenixKit.Migration
  def migrated_version(opts) do
    opts = with_defaults(opts, @initial_version)
    escaped_prefix = Map.fetch!(opts, :escaped_prefix)

    # First check if phoenix_kit table exists
    table_exists_query = """
    SELECT EXISTS (
      SELECT FROM information_schema.tables
      WHERE table_name = 'phoenix_kit'
      AND table_schema = '#{escaped_prefix}'
    )
    """

    case repo().query(table_exists_query, [], log: false) do
      {:ok, %{rows: [[true]]}} ->
        # Table exists, check for version comment
        version_query = """
        SELECT pg_catalog.obj_description(pg_class.oid, 'pg_class')
        FROM pg_class
        LEFT JOIN pg_namespace ON pg_namespace.oid = pg_class.relnamespace
        WHERE pg_class.relname = 'phoenix_kit'
        AND pg_namespace.nspname = '#{escaped_prefix}'
        """

        case repo().query(version_query, [], log: false) do
          {:ok, %{rows: [[version]]}} when is_binary(version) -> String.to_integer(version)
          # Table exists but no version comment - assume version 1 (legacy V01 installation)
          _ -> 1
        end

      {:ok, %{rows: [[false]]}} ->
        # Table doesn't exist - no PhoenixKit installed
        0

      _ ->
        0
    end
  end

  @doc """
  Get current migrated version from database in runtime context (outside migrations).

  This function can be called from Mix tasks and other non-migration contexts.
  """
  def migrated_version_runtime(opts) do
    opts = with_defaults(opts, @initial_version)
    escaped_prefix = Map.fetch!(opts, :escaped_prefix)

    # Add retry logic for better reliability
    retry_version_detection(opts, escaped_prefix, 3)
  rescue
    _ ->
      0
  end

  # Retry version detection with exponential backoff
  defp retry_version_detection(opts, escaped_prefix, retries_left) when retries_left > 0 do
    # Use hybrid repo detection with fallback strategies
    case get_repo_with_fallback() do
      nil when retries_left > 1 ->
        # Wait a bit and retry
        Process.sleep(100)
        retry_version_detection(opts, escaped_prefix, retries_left - 1)

      nil ->
        0

      repo ->
        # Ensure repo is started before querying database
        case ensure_repo_started(repo) do
          :ok ->
            case check_version_with_runtime_repo(repo, escaped_prefix) do
              0 when retries_left > 1 ->
                # If we get 0 but repo is available, retry once more
                Process.sleep(50)
                check_version_with_runtime_repo(repo, escaped_prefix)

              version ->
                version
            end

          {:error, _reason} when retries_left > 1 ->
            # If repo can't be started, wait and retry
            Process.sleep(100)
            retry_version_detection(opts, escaped_prefix, retries_left - 1)

          {:error, _reason} ->
            # Final retry failed - return 0 (not installed)
            0
        end
    end
  rescue
    _ ->
      if retries_left > 1 do
        Process.sleep(100)
        retry_version_detection(opts, escaped_prefix, retries_left - 1)
      else
        0
      end
  end

  defp retry_version_detection(_opts, _escaped_prefix, 0), do: 0

  # Check version using runtime repo (same logic as migrated_version)
  defp check_version_with_runtime_repo(repo, escaped_prefix) do
    # First check if phoenix_kit table exists
    table_exists_query = """
    SELECT EXISTS (
      SELECT FROM information_schema.tables
      WHERE table_name = 'phoenix_kit'
      AND table_schema = '#{escaped_prefix}'
    )
    """

    case repo.query(table_exists_query, [], log: false) do
      {:ok, %{rows: [[true]]}} ->
        # Table exists, check for version comment
        version_query = """
        SELECT pg_catalog.obj_description(pg_class.oid, 'pg_class')
        FROM pg_class
        LEFT JOIN pg_namespace ON pg_namespace.oid = pg_class.relnamespace
        WHERE pg_class.relname = 'phoenix_kit'
        AND pg_namespace.nspname = '#{escaped_prefix}'
        """

        case repo.query(version_query, [], log: false) do
          {:ok, %{rows: [[version]]}} when is_binary(version) -> String.to_integer(version)
          # Table exists but no version comment - assume version 1 (legacy V01 installation)
          _ -> 1
        end

      {:ok, %{rows: [[false]]}} ->
        # Table doesn't exist - no PhoenixKit installed
        0

      _ ->
        0
    end
  end

  defp change(range, direction, opts) do
    range_list = Enum.to_list(range)
    total_steps = length(range_list)

    show_migration_header(range_list, direction, total_steps)
    execute_migration_steps(range_list, direction, opts, total_steps)
    show_completion_message(total_steps)
    handle_version_recording(direction, range, opts, total_steps)
  end

  # Show migration progress header for multi-step migrations
  defp show_migration_header(range_list, direction, total_steps) do
    if total_steps > 1 do
      {start_version, end_version} =
        case direction do
          :up -> {Enum.min(range_list), Enum.max(range_list)}
          :down -> {Enum.max(range_list), Enum.min(range_list)}
        end

      action = if direction == :up, do: "Applying", else: "Rolling back"

      IO.puts(
        "🔄 #{action} PhoenixKit V#{String.pad_leading(to_string(start_version), 2, "0")}→V#{String.pad_leading(to_string(end_version), 2, "0")}"
      )
    end
  end

  # Execute migration steps with progress tracking
  defp execute_migration_steps(range_list, direction, opts, total_steps) do
    range_list
    |> Enum.with_index()
    |> Enum.each(fn {index, step_index} ->
      pad_idx = String.pad_leading(to_string(index), 2, "0")

      # Show progress bar for multi-step migrations
      if total_steps > 1 do
        show_migration_progress(step_index + 1, total_steps, "V#{pad_idx}")
      end

      [__MODULE__, "V#{pad_idx}"]
      |> Module.concat()
      |> apply(direction, [opts])
    end)
  end

  # Show completion message for multi-step migrations
  defp show_completion_message(total_steps) do
    if total_steps > 1 do
      IO.puts("✅ PhoenixKit migration complete\n")
    end
  end

  # Handle version recording based on direction
  defp handle_version_recording(direction, range, opts, total_steps) do
    case direction do
      :up ->
        # For up migrations, only set final version comment for multi-step migrations
        # Individual migrations handle their own version comments for single steps
        if total_steps > 1 do
          record_version(opts, Enum.max(range))
        end

      :down ->
        # For down migrations, let individual migration handle version comments
        # This prevents conflicts with version comments in migration down() functions
        :ok
    end
  end

  # Show migration progress bar
  defp show_migration_progress(current_step, total_steps, version_info) do
    percentage = div(current_step * 100, total_steps)
    progress_width = 20
    filled_width = div(current_step * progress_width, total_steps)
    empty_width = progress_width - filled_width

    filled_bar = String.duplicate("█", filled_width)
    empty_bar = String.duplicate("▒", empty_width)

    progress_bar = "#{filled_bar}#{empty_bar}"

    # Use carriage return to update the same line
    IO.write(
      "\r#{progress_bar} #{percentage}% (#{current_step}/#{total_steps} migrations) #{version_info}"
    )

    # Add newline after the last step
    if current_step == total_steps do
      IO.puts("")
    end
  end

  defp record_version(_opts, 0) do
    # Handle rollback to version 0 - tables are dropped, so we can't update comment
    # This is expected behavior for complete rollback
    :ok
  end

  defp record_version(%{prefix: prefix}, version) do
    # Use execute for migration context - only once per migration cycle
    execute "COMMENT ON TABLE #{prefix}.phoenix_kit IS '#{version}'"
  end

  # Get the application that owns the repo module

  defp with_defaults(opts, version) do
    opts = Enum.into(opts, %{prefix: @default_prefix, version: version})

    opts
    |> Map.put(:quoted_prefix, inspect(opts.prefix))
    |> Map.put(:escaped_prefix, String.replace(opts.prefix, "'", "\\'"))
    |> Map.put_new(:create_schema, opts.prefix != @default_prefix)
  end

  # Hybrid repo detection with fallback strategies (shared with status command)
  defp get_repo_with_fallback do
    # Strategy 1: Try to get from PhoenixKit application config
    case PhoenixKit.Config.get_repo() do
      nil ->
        # Strategy 2: Try to ensure PhoenixKit application is started
        case ensure_phoenix_kit_started() do
          repo when not is_nil(repo) ->
            repo

          nil ->
            # Strategy 3: Auto-detect from project configuration
            detect_repo_from_project()
        end

      repo ->
        repo
    end
  end

  # Try to start PhoenixKit application and get repo config
  defp ensure_phoenix_kit_started do
    Application.ensure_all_started(:phoenix_kit)
    PhoenixKit.Config.get_repo()
  rescue
    _ -> nil
  end

  # Auto-detect repository from project configuration
  defp detect_repo_from_project do
    parent_app_name = Mix.Project.config()[:app]

    # Try :ecto_repos config first
    case try_ecto_repos_config(parent_app_name) do
      nil -> try_naming_patterns(parent_app_name)
      repo -> repo
    end
  end

  # Try to get repo from :ecto_repos application config
  defp try_ecto_repos_config(nil), do: nil

  defp try_ecto_repos_config(app_name) do
    case Application.get_env(app_name, :ecto_repos, []) do
      [repo | _] when is_atom(repo) ->
        if ensure_repo_loaded?(repo), do: repo, else: nil

      [] ->
        nil
    end
  rescue
    _ -> nil
  end

  # Try common naming patterns
  defp try_naming_patterns(nil), do: nil

  defp try_naming_patterns(app_name) do
    # Try most common pattern: AppName.Repo
    repo_module = Module.concat([Macro.camelize(to_string(app_name)), "Repo"])

    if ensure_repo_loaded?(repo_module) do
      repo_module
    else
      nil
    end
  end

  # Check if repo module exists and is loaded
  defp ensure_repo_loaded?(repo) when is_atom(repo) and not is_nil(repo) do
    Code.ensure_loaded?(repo) && function_exported?(repo, :__adapter__, 0)
  rescue
    _ -> false
  end

  defp ensure_repo_loaded?(_), do: false

  # Ensure repo is properly started for database operations
  # Note: For Mix tasks, the application should already be started
  defp ensure_repo_started(repo) do
    # Try Mix.Ecto.ensure_repo if available
    if Code.ensure_loaded?(Mix.Ecto) do
      Mix.Ecto.ensure_repo(repo, [])
      :ok
    else
      # Basic check if repo is available
      if Code.ensure_loaded?(repo) && function_exported?(repo, :__adapter__, 0) do
        :ok
      else
        {:error, "Repository #{inspect(repo)} is not available"}
      end
    end
  rescue
    error -> {:error, "Failed to start repo: #{inspect(error)}"}
  end
end<|MERGE_RESOLUTION|>--- conflicted
+++ resolved
@@ -262,14 +262,7 @@
   - Connection: requires acceptance from both parties
   - Block: prevents all interaction, removes existing relationships
   - Settings: connections_enabled
-
-<<<<<<< HEAD
-  ### V39 - Admin Notes System ⚡ LATEST
-  - Phoenix_kit_admin_notes for internal admin notes about users
-  - Admin-to-admin communication about user accounts
-  - Author tracking for accountability
-  - Any admin can view/edit/delete any note
-=======
+  
   ### V37 - DB Sync Connections & Transfer Tracking
   - Phoenix_kit_db_sync_connections for permanent site-to-site connections
   - Phoenix_kit_db_sync_transfers for tracking all data transfers
@@ -279,13 +272,18 @@
   - Receiver-side settings: conflict strategy, auto-sync
   - Full audit trail for connections and transfers
 
-  ### V38 - AI Prompts System ⚡ LATEST
+  ### V38 - AI Prompts System
   - Phoenix_kit_ai_prompts for reusable prompt templates
   - Variable substitution with {{VariableName}} syntax
   - Auto-extracted variables stored for validation
   - Usage tracking (count and last used timestamp)
   - Sorting and organization support
->>>>>>> 75116d87
+  
+  ### V39 - Admin Notes System ⚡ LATEST
+  - Phoenix_kit_admin_notes for internal admin notes about users
+  - Admin-to-admin communication about user accounts
+  - Author tracking for accountability
+  - Any admin can view/edit/delete any note
 
   ## Migration Paths
 
@@ -345,11 +343,7 @@
   use Ecto.Migration
 
   @initial_version 1
-<<<<<<< HEAD
   @current_version 39
-=======
-  @current_version 38
->>>>>>> 75116d87
   @default_prefix "public"
 
   @doc false
