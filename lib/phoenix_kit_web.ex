defmodule PhoenixKitWeb do
  @moduledoc """
  The web interface for PhoenixKit.

  This module provides the base functionality for web components
  including controllers, live views, and components used for
  user authentication and management.
  """

  def static_paths, do: ~w(assets fonts images favicon.ico robots.txt)

  def router do
    quote do
      use Phoenix.Router

      import Plug.Conn
      import Phoenix.Controller
      import Phoenix.LiveView.Router
    end
  end

  def channel do
    quote do
      use Phoenix.Channel
      use Gettext, backend: PhoenixKitWeb.Gettext
    end
  end

  def controller do
    quote do
      {layout_module, _} = PhoenixKit.LayoutConfig.get_layout()

      use Phoenix.Controller,
        formats: [:html, :json],
        layouts: [html: layout_module]

      import Plug.Conn
      use Gettext, backend: PhoenixKitWeb.Gettext

      unquote(core_components())
      unquote(verified_routes())
    end
  end

  def live_view do
    quote do
      use Phoenix.LiveView,
        layout: PhoenixKit.LayoutConfig.get_layout()

      use Gettext, backend: PhoenixKitWeb.Gettext

      unquote(core_components())
      unquote(html_helpers())
    end
  end

  def live_component do
    quote do
      use Phoenix.LiveComponent

      use Gettext, backend: PhoenixKitWeb.Gettext

      unquote(html_helpers())
    end
  end

  def html do
    quote do
      use Phoenix.Component

      import Phoenix.Controller,
        only: [get_csrf_token: 0, view_module: 1, view_template: 1]

      use Gettext, backend: PhoenixKitWeb.Gettext

      unquote(core_components())
      unquote(html_helpers())
    end
  end

  defp html_helpers do
    quote do
      import Phoenix.HTML
      import Phoenix.HTML.Form
      import Phoenix.LiveView.Helpers

      unquote(verified_routes())
    end
  end

  def core_components do
    quote do
      import PhoenixKitWeb.Components.Core.Button
      import PhoenixKitWeb.Components.Core.Flash
      import PhoenixKitWeb.Components.Core.Header
      import PhoenixKitWeb.Components.Core.Icon
      import PhoenixKitWeb.Components.Core.FormFieldLabel
      import PhoenixKitWeb.Components.Core.FormFieldError
      import PhoenixKitWeb.Components.Core.Input
      import PhoenixKitWeb.Components.Core.Textarea
      import PhoenixKitWeb.Components.Core.Select
      import PhoenixKitWeb.Components.Core.Checkbox
      import PhoenixKitWeb.Components.Core.SimpleForm
      import PhoenixKitWeb.Components.Core.ThemeSwitcher
      import PhoenixKitWeb.Components.Core.Badge
      import PhoenixKitWeb.Components.Core.EmailStatusBadge
      import PhoenixKitWeb.Components.Core.TimeDisplay
      import PhoenixKitWeb.Components.Core.EventTimelineItem
      import PhoenixKitWeb.Components.Core.UserInfo
      import PhoenixKitWeb.Components.Core.Pagination
      import PhoenixKitWeb.Components.Core.FileDisplay
      import PhoenixKitWeb.Components.Core.EmailActivityBadges
      import PhoenixKitWeb.Components.Core.MessageTagBadge
      import PhoenixKitWeb.Components.Core.NumberFormatter
      import PhoenixKitWeb.Components.Core.TableDefault
      import PhoenixKitWeb.Components.Core.OAuthUtils
      import PhoenixKitWeb.Components.Core.OAuthProvider
      import PhoenixKitWeb.Components.Core.OAuthCheckbox
      import PhoenixKitWeb.Components.Core.AWSRegionSelect
      import PhoenixKitWeb.Components.Core.AWSCredentialsVerify
      import PhoenixKitWeb.Components.Core.Accordion
      import PhoenixKitWeb.Components.Core.FileUpload
      import PhoenixKitWeb.Components.Core.LanguageSwitcher
<<<<<<< HEAD
      import PhoenixKitWeb.Components.Core.OrderStatusBadge
      import PhoenixKitWeb.Components.Core.InvoiceStatusBadge
      import PhoenixKitWeb.Components.Core.CurrencyDisplay
=======
      import PhoenixKitWeb.Components.Core.BlogLanguageSwitcher
>>>>>>> fe06b726
    end
  end

  def verified_routes do
    quote do
      use Phoenix.VerifiedRoutes,
        endpoint: PhoenixKitWeb.Endpoint,
        router: PhoenixKitWeb.Router,
        statics: PhoenixKitWeb.static_paths()
    end
  end

  @doc """
  When used, dispatch to the appropriate controller/view/etc.
  """
  defmacro __using__(which) when is_atom(which) do
    apply(__MODULE__, which, [])
  end
end<|MERGE_RESOLUTION|>--- conflicted
+++ resolved
@@ -121,13 +121,10 @@
       import PhoenixKitWeb.Components.Core.Accordion
       import PhoenixKitWeb.Components.Core.FileUpload
       import PhoenixKitWeb.Components.Core.LanguageSwitcher
-<<<<<<< HEAD
+      import PhoenixKitWeb.Components.Core.BlogLanguageSwitcher
       import PhoenixKitWeb.Components.Core.OrderStatusBadge
       import PhoenixKitWeb.Components.Core.InvoiceStatusBadge
       import PhoenixKitWeb.Components.Core.CurrencyDisplay
-=======
-      import PhoenixKitWeb.Components.Core.BlogLanguageSwitcher
->>>>>>> fe06b726
     end
   end
 
