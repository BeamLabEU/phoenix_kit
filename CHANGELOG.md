--- conflicted
+++ resolved
@@ -1,5 +1,3 @@
-<<<<<<< HEAD
-=======
 ## 1.6.16 - 2025-12-07
 - Move path functions to the corresponding module
 - Improve blog language switcher UI and URL handling
@@ -7,7 +5,6 @@
   - OAuth is now fully dynamic - no compile-time Ueberauth config needed
   - Providers loaded from database at runtime via OAuthConfigLoader
 
->>>>>>> 1473043a
 ## 1.6.15 - 2025-12-05
 
 ### Added
