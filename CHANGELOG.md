--- conflicted
+++ resolved
@@ -1,4 +1,3 @@
-<<<<<<< HEAD
 ## [Unreleased]
 
 ### Fixed
@@ -9,12 +8,10 @@
   - Added automatic fix in `mix phoenix_kit.update` to correct existing installations
   - Prevents crashes: "Repo not ready" errors when loading Settings cache or Oban jobs
   - Ensures correct order: Repo → PhoenixKit.Supervisor → Oban → Endpoint
-=======
 ## 1.6.8 - 2025-11-23
 - Fix Oban configuration detection and automatic restart
 - Improve status check messages to include Oban configuration
 - Fix database connection check in phoenix_kit.status
->>>>>>> ef96087f
 
 ## 1.6.7 - 2025-11-22
 - Fixed redundant copies, label and database file_location row generation issue when uploading images
