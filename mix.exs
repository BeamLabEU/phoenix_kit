--- conflicted
+++ resolved
@@ -1,13 +1,8 @@
 defmodule PhoenixKit.MixProject do
   use Mix.Project
 
-<<<<<<< HEAD
   @version "1.1.1"
-  @description "Professional authentication library for Phoenix applications with minimal setup"
-=======
-  @version "1.1.0"
   @description "PhoenixKit is a starter kit for building modern web applications with Elixir and Phoenix"
->>>>>>> 8cb81827
   @source_url "https://github.com/BeamLabEU/phoenix_kit"
 
   def project do
