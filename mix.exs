--- conflicted
+++ resolved
@@ -1,11 +1,7 @@
 defmodule PhoenixKit.MixProject do
   use Mix.Project
 
-<<<<<<< HEAD
-  @version "1.6.20"
-=======
   @version "1.7.0"
->>>>>>> 6c2039e2
   @description "PhoenixKit is a starter kit for building modern web applications with Elixir and Phoenix"
   @source_url "https://github.com/BeamLabEU/phoenix_kit"
 
