--- conflicted
+++ resolved
@@ -2,11 +2,7 @@
   use Mix.Project
 
   @version "1.1.1"
-<<<<<<< HEAD
-  @description "Professional authentication library for Phoenix applications with minimal setup"
-=======
   @description "PhoenixKit is a starter kit for building modern web applications with Elixir and Phoenix"
->>>>>>> 71a60242
   @source_url "https://github.com/BeamLabEU/phoenix_kit"
 
   def project do
