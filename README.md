# PhoenixKit - The Elixir Phoenix Starter Kit for SaaS apps

We are actively building PhoenixKit, a comprehensive SaaS starter kit for the Elixir/Phoenix ecosystem. Our goal is to eliminate the need to reinvent the wheel every time we all start a new SaaS project.

**🚧 Early Access - We Need Your Feedback!**
PhoenixKit is under heavy development and we're looking for early adopters to test, provide feedback, and help shape the future of this toolkit. If you're building with Phoenix and want to skip the boilerplate setup, we'd love to have you try it out and share your experience.

With PhoenixKit, you will be able to create production-ready Elixir/Phoenix apps much faster and focus on your unique business logic instead of reimplementing common SaaS patterns.

## 📦 Current PhoenixKit Features / Modules:
- [x] **Igniter installation** - Simple installation
- [x] **Layout integration** 
- User module
  - [x] Registration, Login, Logout, Email confirmation, Password reset
  - [x] User roles
- Backend admin module
  - [x] User management
  - [x] Role management

## 🛣️ Roadmap
- User module
  - Magic link
  - OAuth
  - 2FA
  - User's locale / timezone
  - Referral Program
  - Fail2ban
- Backend admin
  - Modules manager
  - Settings
    - General
    - Languages
  - Sessions
  - Content publishing
    - Media / Gallery (with s3 backend)
    - CDN
    - Static pages
    - Legal (Cookies, Terms Of Service, Acceptable Use, GDPR, Privacy & Data Policy)
    - Blog
    - Comments
    - Search
    - Blocks
      - Sliders
      - Video player (mp4, youtube, etc)
  - Notifications
  - Email
  - Billing system
    - Invoices
    - Integration
      - Stripe
      - PayPal
      - Crypto
  - Newsletter
  - E-commerce
  - Membership
  - Cookies
  - Popups
  - SEO
  - AI
  - What’s New
  - Customer service
  - Feedback
  - Roadmap / Ideas
  - Analytics
  - API
  - Testimonials
  - Chat
  - Team
  - Contact Us
  
💡 Send your ideas and suggestions about any existing modules and features our way. Start building your apps today!

## Installation

PhoenixKit provides multiple installation methods to suit different project needs and developer preferences.

### Semi-Automatic Installation

**Recommended for most projects**

Add both `phoenix_kit` and `igniter` to your project dependencies:

```elixir
# mix.exs
def deps do
  [
    {:phoenix_kit, "~> 1.2"},
    {:igniter, "~> 0.6.0", only: [:dev]}
  ]
end
```

Then run the PhoenixKit installer:

```bash
mix deps.get
mix phoenix_kit.install
```

This will automatically:
- ✅ Auto-detect your Ecto repository
- ✅ **Validate PostgreSQL compatibility** with adapter detection
- ✅ Generate migration files for authentication tables
- ✅ **Optionally run migrations interactively** for instant setup
- ✅ Add PhoenixKit configuration to `config/config.exs`
- ✅ Configure mailer settings for development
- ✅ **Create production mailer templates** in `config/prod.exs`
- ✅ Add authentication routes to your router
- ✅ Provide detailed setup instructions

**Optional parameters:**

```bash
# Specify custom repository
mix phoenix_kit.install --repo MyApp.Repo

# Use PostgreSQL schema prefix for table isolation
mix phoenix_kit.install --prefix "auth" --create-schema

# Specify custom router file path
mix phoenix_kit.install --router-path lib/my_app_web/router.ex
```

### Manual Installation

<<<<<<< HEAD
1. Add `{:phoenix_kit, "~> 1.1"}` to `mix.exs`
=======
1. Add `{:phoenix_kit, "~> 1.2"}` to `mix.exs`
>>>>>>> 1c1c4408
2. Run `mix deps.get && mix phoenix_kit.gen.migration`
3. Configure repository: `config :phoenix_kit, repo: MyApp.Repo`
4. Add `phoenix_kit_routes()` to your router
5. Run `mix ecto.migrate`

## Quick Start

Visit these URLs after installation:
- `http://localhost:4000/phoenix_kit/users/register` - User registration
- `http://localhost:4000/phoenix_kit/users/log-in` - User login

## Configuration

### Basic Setup
```elixir
# config/config.exs (automatically added by installer)
config :phoenix_kit, repo: YourApp.Repo

# Production mailer
config :phoenix_kit, PhoenixKit.Mailer,
  adapter: Swoosh.Adapters.SMTP,
  relay: "smtp.your-provider.com",
  username: System.get_env("SMTP_USERNAME"),
  password: System.get_env("SMTP_PASSWORD"),
  port: 587
```

### Layout Integration
```elixir
# Use your app's layout (optional)
config :phoenix_kit,
  layout: {YourAppWeb.Layouts, :app},
  root_layout: {YourAppWeb.Layouts, :root}
```

**Note:** Run `mix deps.compile phoenix_kit --force` after changing configuration.

### Advanced Options
- Custom URL prefix: `phoenix_kit_routes("/authentication")`
- PostgreSQL schemas: `mix phoenix_kit.install --prefix "auth" --create-schema`
- Custom repository: `mix phoenix_kit.install --repo MyApp.CustomRepo`

## Routes

### Public Routes
- `GET /phoenix_kit/users/register` - Registration form
- `GET /phoenix_kit/users/log-in` - Login form
- `GET /phoenix_kit/users/reset-password` - Password reset
- `GET /phoenix_kit/users/confirm/:token` - Email confirmation

### Authenticated Routes
- `GET /phoenix_kit/users/settings` - User settings

### Admin Routes (Owner/Admin only)
- `GET /phoenix_kit/admin/dashboard` - Admin dashboard
- `GET /phoenix_kit/admin/users` - User management

## API Usage

### Current User Access
```elixir
# In your controller or LiveView
user = conn.assigns[:phoenix_kit_current_user]

# Or using Scope system
scope = socket.assigns[:phoenix_kit_current_scope]
PhoenixKit.Users.Auth.Scope.authenticated?(scope)
```

### Role-Based Access
```elixir
# Check user roles
PhoenixKit.Users.Roles.user_has_role?(user, "Admin")

# Promote user to admin
{:ok, _} = PhoenixKit.Users.Roles.promote_to_admin(user)

# Use in LiveView sessions
on_mount: [{PhoenixKitWeb.Users.Auth, :phoenix_kit_ensure_admin}]
```

### Authentication Helpers
```elixir
# In your LiveView sessions
on_mount: [{PhoenixKitWeb.Users.Auth, :phoenix_kit_mount_current_scope}]
on_mount: [{PhoenixKitWeb.Users.Auth, :phoenix_kit_ensure_authenticated_scope}]
```

## Database Schema

PhoenixKit creates these PostgreSQL tables:
- `phoenix_kit_users` - User accounts with email, names, status
- `phoenix_kit_users_tokens` - Authentication tokens (session, reset, confirm)
- `phoenix_kit_user_roles` - System and custom roles
- `phoenix_kit_user_role_assignments` - User-role mappings with audit trail
- `phoenix_kit_schema_versions` - Migration version tracking

## Role-Based Access Control

### System Roles
- **Owner** - Full system access (first user)
- **Admin** - Management privileges  
- **User** - Standard access (default)

### Role Management
```elixir
# Check roles
PhoenixKit.Users.Roles.get_user_roles(user)
# => ["Admin", "User"]

# Role promotion/demotion
PhoenixKit.Users.Roles.promote_to_admin(user)
PhoenixKit.Users.Roles.demote_to_user(user)

# Create custom roles
PhoenixKit.Users.Roles.create_role(%{name: "Manager", description: "Team lead"})
```

### Built-in Admin Interface
- `/phoenix_kit/admin/dashboard` - System statistics
- `/phoenix_kit/admin/users` - User management with role controls

## Architecture

PhoenixKit follows professional library patterns:
- **Library-First**: No OTP application, minimal dependencies
- **Dynamic Repository**: Uses your existing Ecto repo
- **Versioned Migrations**: Oban-style schema management
- **PostgreSQL Only**: Optimized for production databases

## Contributing

1. Fork and create feature branch
2. Add tests: `mix test`
3. Run quality checks: `mix quality`
4. Submit pull request

## License

MIT License - see [CHANGELOG.md](CHANGELOG.md) for version history.

---

Built with ❤️ for the Elixir Phoenix community<|MERGE_RESOLUTION|>--- conflicted
+++ resolved
@@ -123,11 +123,7 @@
 
 ### Manual Installation
 
-<<<<<<< HEAD
-1. Add `{:phoenix_kit, "~> 1.1"}` to `mix.exs`
-=======
-1. Add `{:phoenix_kit, "~> 1.2"}` to `mix.exs`
->>>>>>> 1c1c4408
+1. Add `{:phoenix_kit, "~> 2"}` to `mix.exs`
 2. Run `mix deps.get && mix phoenix_kit.gen.migration`
 3. Configure repository: `config :phoenix_kit, repo: MyApp.Repo`
 4. Add `phoenix_kit_routes()` to your router
