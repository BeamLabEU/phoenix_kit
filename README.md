--- conflicted
+++ resolved
@@ -159,7 +159,6 @@
 
 💡 Send your ideas and suggestions about any existing modules and features our way. Start building your apps today!
 
-<<<<<<< HEAD
 ## Installation
 
 PhoenixKit provides multiple installation methods to suit different project needs and developer preferences.
@@ -210,8 +209,6 @@
 # Specify custom router file path
 mix phoenix_kit.install --router-path lib/my_app_web/router.ex
 ```
-=======
->>>>>>> 61b6f4fb
 
 ## Manual Installation
 
